--- conflicted
+++ resolved
@@ -2,7 +2,6 @@
 // MIT License. See license.txt 
 if(!window.wn) wn = {};
 
-<<<<<<< HEAD
 $.extend(wn, {
 	show_message: function(text, icon) {
 		if(!icon) icon="icon-refresh icon-spin";
@@ -14,10 +13,6 @@
 	hide_message: function(text) {
 		$('.message-overlay').remove();
 	},
-=======
-
-wn = {
->>>>>>> 3eab31b9
 	call: function(opts) {
 		wn.prepare_call(opts);
 		$.ajax({
