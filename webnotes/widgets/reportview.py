--- conflicted
+++ resolved
@@ -191,17 +191,10 @@
 		webnotes.local.reportview_tables = get_tables(doctype, fields)
 		load_doctypes()
 
-<<<<<<< HEAD
 	if not getattr(webnotes.local, "reportview_roles", None):
 		webnotes.local.reportview_roles = webnotes.get_roles()
 
 	for d in webnotes.local.reportview_doctypes[doctype]:
-=======
-	if not roles:
-		roles = webnotes.get_roles()
-		
-	for d in doctypes[doctype]:
->>>>>>> 5fac6342
 		if d.doctype == 'DocPerm' and d.parent == doctype:
 			if d.role in webnotes.local.reportview_roles:
 				if d.match: # role applicable
