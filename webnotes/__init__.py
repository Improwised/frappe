--- conflicted
+++ resolved
@@ -107,10 +107,6 @@
 	if not request_method:
 		print cstr(msg)
 
-<<<<<<< HEAD
-=======
-	from utils import cstr
->>>>>>> 53c720a9
 	error_log.append(cstr(msg))
 
 def log(msg):
