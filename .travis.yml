--- conflicted
+++ resolved
@@ -48,12 +48,11 @@
     env: DB=mariadb TYPE=server
     script: bench --site test_site run-tests --coverage
 
-<<<<<<< HEAD
   - name: "Python 2.7 MariaDB XML Report"
     python: 2.7
     env: DB=mariadb TYPE=server
     script: bench --site test_site run-tests --coverage --junit-xml-output frappe_unit_tests.xml
-=======
+
 before_install:
   # install wkhtmltopdf
   - wget -O /tmp/wkhtmltox.tar.xz https://github.com/frappe/wkhtmltopdf/raw/master/wkhtmltox-0.12.3_linux-generic-amd64.tar.xz
@@ -63,7 +62,6 @@
 
   # install cups
   - sudo apt-get install libcups2-dev
->>>>>>> 62baf3e7
 
 install:
   - cd ~
