# -*- coding: utf-8 -*-

import json
import os
import subprocess
import sys
from distutils.spawn import find_executable

import click

import frappe
from frappe.commands import get_site, pass_context
from frappe.exceptions import SiteNotSpecifiedError
from frappe.utils import get_bench_path, update_progress_bar, cint


@click.command('build')
@click.option('--app', help='Build assets for app')
@click.option('--apps', help='Build assets for specific apps')
@click.option('--hard-link', is_flag=True, default=False, help='Copy the files instead of symlinking')
@click.option('--make-copy', is_flag=True, default=False, help='[DEPRECATED] Copy the files instead of symlinking')
@click.option('--restore', is_flag=True, default=False, help='[DEPRECATED] Copy the files instead of symlinking with force')
@click.option('--production', is_flag=True, default=False, help='Build assets in production mode')
@click.option('--verbose', is_flag=True, default=False, help='Verbose')
@click.option('--force', is_flag=True, default=False, help='Force build assets instead of downloading available')
def build(app=None, apps=None, hard_link=False, make_copy=False, restore=False, production=False, verbose=False, force=False):
	"Compile JS and CSS source files"
	from frappe.build import bundle, download_frappe_assets
	frappe.init('')

	if not apps and app:
		apps = app

	# dont try downloading assets if force used, app specified or running via CI
	if not (force or apps or os.environ.get('CI')):
		# skip building frappe if assets exist remotely
		skip_frappe = download_frappe_assets(verbose=verbose)
	else:
		skip_frappe = False

	# don't minify in developer_mode for faster builds
	development = frappe.local.conf.developer_mode or frappe.local.dev_server
	mode = "development" if development else "production"
	if production:
		mode = "production"

	if make_copy or restore:
		hard_link = make_copy or restore
		click.secho(
			"bench build: --make-copy and --restore options are deprecated in favour of --hard-link",
			fg="yellow",
		)

	bundle(mode, apps=apps, hard_link=hard_link, verbose=verbose, skip_frappe=skip_frappe)



@click.command('watch')
@click.option('--apps', help='Watch assets for specific apps')
def watch(apps=None):
	"Watch and compile JS and CSS files as and when they change"
	from frappe.build import watch
	frappe.init('')
	watch(apps)


@click.command('clear-cache')
@pass_context
def clear_cache(context):
	"Clear cache, doctype cache and defaults"
	import frappe.sessions
	from frappe.website.utils import clear_website_cache
	from frappe.desk.notifications import clear_notifications
	for site in context.sites:
		try:
			frappe.connect(site)
			frappe.clear_cache()
			clear_notifications()
			clear_website_cache()
		finally:
			frappe.destroy()
	if not context.sites:
		raise SiteNotSpecifiedError

@click.command('clear-website-cache')
@pass_context
def clear_website_cache(context):
	"Clear website cache"
	from frappe.website.utils import clear_website_cache
	for site in context.sites:
		try:
			frappe.init(site=site)
			frappe.connect()
			clear_website_cache()
		finally:
			frappe.destroy()
	if not context.sites:
		raise SiteNotSpecifiedError

@click.command('destroy-all-sessions')
@click.option('--reason')
@pass_context
def destroy_all_sessions(context, reason=None):
	"Clear sessions of all users (logs them out)"
	import frappe.sessions
	for site in context.sites:
		try:
			frappe.init(site=site)
			frappe.connect()
			frappe.sessions.clear_all_sessions(reason)
			frappe.db.commit()
		finally:
			frappe.destroy()
	if not context.sites:
		raise SiteNotSpecifiedError

@click.command('show-config')
@click.option("--format", "-f", type=click.Choice(["text", "json"]), default="text")
@pass_context
def show_config(context, format):
	"Print configuration file to STDOUT in speified format"
<<<<<<< HEAD

	if not context.sites:
		raise SiteNotSpecifiedError

	sites_config = {}
	sites_path = os.getcwd()

	from frappe.utils.commands import render_table

	def transform_config(config, prefix=None):
		prefix = f"{prefix}." if prefix else ""
		site_config = []

		for conf, value in config.items():
			if isinstance(value, dict):
				site_config += transform_config(value, prefix=f"{prefix}{conf}")
			else:
				log_value = json.dumps(value) if isinstance(value, list) else value
				site_config += [[f"{prefix}{conf}", log_value]]

		return site_config

	for site in context.sites:
		frappe.init(site)

		if len(context.sites) != 1 and format == "text":
			if context.sites.index(site) != 0:
				click.echo()
			click.secho(f"Site {site}", fg="yellow")

		configuration = frappe.get_site_config(sites_path=sites_path, site_path=site)

=======

	if not context.sites:
		raise SiteNotSpecifiedError

	sites_config = {}
	sites_path = os.getcwd()

	from frappe.utils.commands import render_table

	def transform_config(config, prefix=None):
		prefix = f"{prefix}." if prefix else ""
		site_config = []

		for conf, value in config.items():
			if isinstance(value, dict):
				site_config += transform_config(value, prefix=f"{prefix}{conf}")
			else:
				log_value = json.dumps(value) if isinstance(value, list) else value
				site_config += [[f"{prefix}{conf}", log_value]]

		return site_config

	for site in context.sites:
		frappe.init(site)

		if len(context.sites) != 1 and format == "text":
			if context.sites.index(site) != 0:
				click.echo()
			click.secho(f"Site {site}", fg="yellow")

		configuration = frappe.get_site_config(sites_path=sites_path, site_path=site)

>>>>>>> 8d6bd82e
		if format == "text":
			data = transform_config(configuration)
			data.insert(0, ['Config','Value'])
			render_table(data)

		if format == "json":
			sites_config[site] = configuration

		frappe.destroy()

	if format == "json":
		click.echo(frappe.as_json(sites_config))


@click.command('reset-perms')
@pass_context
def reset_perms(context):
	"Reset permissions for all doctypes"
	from frappe.permissions import reset_perms
	for site in context.sites:
		try:
			frappe.init(site=site)
			frappe.connect()
			for d in frappe.db.sql_list("""select name from `tabDocType`
				where istable=0 and custom=0"""):
					frappe.clear_cache(doctype=d)
					reset_perms(d)
		finally:
			frappe.destroy()
	if not context.sites:
		raise SiteNotSpecifiedError

@click.command('execute')
@click.argument('method')
@click.option('--args')
@click.option('--kwargs')
@click.option('--profile', is_flag=True, default=False)
@pass_context
def execute(context, method, args=None, kwargs=None, profile=False):
	"Execute a function"
	for site in context.sites:
		ret = ""
		try:
			frappe.init(site=site)
			frappe.connect()

			if args:
				try:
					args = eval(args)
				except NameError:
					args = [args]
			else:
				args = ()

			if kwargs:
				kwargs = eval(kwargs)
			else:
				kwargs = {}

			if profile:
				import cProfile
				pr = cProfile.Profile()
				pr.enable()

			try:
				ret = frappe.get_attr(method)(*args, **kwargs)
			except Exception:
				ret = frappe.safe_eval(method + "(*args, **kwargs)", eval_globals=globals(), eval_locals=locals())

			if profile:
				import pstats
				from io import StringIO

				pr.disable()
				s = StringIO()
				pstats.Stats(pr, stream=s).sort_stats('cumulative').print_stats(.5)
				print(s.getvalue())

			if frappe.db:
				frappe.db.commit()
		finally:
			frappe.destroy()
		if ret:
			from frappe.utils.response import json_handler
			print(json.dumps(ret, default=json_handler))

	if not context.sites:
		raise SiteNotSpecifiedError


@click.command('add-to-email-queue')
@click.argument('email-path')
@pass_context
def add_to_email_queue(context, email_path):
	"Add an email to the Email Queue"
	site = get_site(context)

	if os.path.isdir(email_path):
		with frappe.init_site(site):
			frappe.connect()
			for email in os.listdir(email_path):
				with open(os.path.join(email_path, email)) as email_data:
					kwargs = json.load(email_data)
					kwargs['delayed'] = True
					frappe.sendmail(**kwargs)
					frappe.db.commit()


@click.command('export-doc')
@click.argument('doctype')
@click.argument('docname')
@pass_context
def export_doc(context, doctype, docname):
	"Export a single document to csv"
	import frappe.modules
	for site in context.sites:
		try:
			frappe.init(site=site)
			frappe.connect()
			frappe.modules.export_doc(doctype, docname)
		finally:
			frappe.destroy()
	if not context.sites:
		raise SiteNotSpecifiedError

@click.command('export-json')
@click.argument('doctype')
@click.argument('path')
@click.option('--name', help='Export only one document')
@pass_context
def export_json(context, doctype, path, name=None):
	"Export doclist as json to the given path, use '-' as name for Singles."
	from frappe.core.doctype.data_import.data_import import export_json
	for site in context.sites:
		try:
			frappe.init(site=site)
			frappe.connect()
			export_json(doctype, path, name=name)
		finally:
			frappe.destroy()
	if not context.sites:
		raise SiteNotSpecifiedError

@click.command('export-csv')
@click.argument('doctype')
@click.argument('path')
@pass_context
def export_csv(context, doctype, path):
	"Export data import template with data for DocType"
	from frappe.core.doctype.data_import.data_import import export_csv
	for site in context.sites:
		try:
			frappe.init(site=site)
			frappe.connect()
			export_csv(doctype, path)
		finally:
			frappe.destroy()
	if not context.sites:
		raise SiteNotSpecifiedError

@click.command('export-fixtures')
@click.option('--app', default=None, help='Export fixtures of a specific app')
@pass_context
def export_fixtures(context, app=None):
	"Export fixtures"
	from frappe.utils.fixtures import export_fixtures
	for site in context.sites:
		try:
			frappe.init(site=site)
			frappe.connect()
			export_fixtures(app=app)
		finally:
			frappe.destroy()
	if not context.sites:
		raise SiteNotSpecifiedError

@click.command('import-doc')
@click.argument('path')
@pass_context
def import_doc(context, path, force=False):
	"Import (insert/update) doclist. If the argument is a directory, all files ending with .json are imported"
	from frappe.core.doctype.data_import.data_import import import_doc

	if not os.path.exists(path):
		path = os.path.join('..', path)
	if not os.path.exists(path):
		print('Invalid path {0}'.format(path))
		sys.exit(1)

	for site in context.sites:
		try:
			frappe.init(site=site)
			frappe.connect()
			import_doc(path)
		finally:
			frappe.destroy()
	if not context.sites:
		raise SiteNotSpecifiedError

@click.command('import-csv')
@click.argument('path')
@click.option('--only-insert', default=False, is_flag=True, help='Do not overwrite existing records')
@click.option('--submit-after-import', default=False, is_flag=True, help='Submit document after importing it')
@click.option('--ignore-encoding-errors', default=False, is_flag=True, help='Ignore encoding errors while coverting to unicode')
@click.option('--no-email', default=True, is_flag=True, help='Send email if applicable')
@pass_context
def import_csv(context, path, only_insert=False, submit_after_import=False, ignore_encoding_errors=False, no_email=True):
	"Import CSV using data import"
	from frappe.core.doctype.data_import_legacy import importer
	from frappe.utils.csvutils import read_csv_content
	site = get_site(context)

	if not os.path.exists(path):
		path = os.path.join('..', path)
	if not os.path.exists(path):
		print('Invalid path {0}'.format(path))
		sys.exit(1)

	with open(path, 'r') as csvfile:
		content = read_csv_content(csvfile.read())

	frappe.init(site=site)
	frappe.connect()

	try:
		importer.upload(content, submit_after_import=submit_after_import, no_email=no_email,
			ignore_encoding_errors=ignore_encoding_errors, overwrite=not only_insert,
			via_console=True)
		frappe.db.commit()
	except Exception:
		print(frappe.get_traceback())

	frappe.destroy()


@click.command('data-import')
@click.option('--file', 'file_path', type=click.Path(), required=True, help="Path to import file (.csv, .xlsx)")
@click.option('--doctype', type=str, required=True)
@click.option('--type', 'import_type', type=click.Choice(['Insert', 'Update'], case_sensitive=False), default='Insert', help="Insert New Records or Update Existing Records")
@click.option('--submit-after-import', default=False, is_flag=True, help='Submit document after importing it')
@click.option('--mute-emails', default=True, is_flag=True, help='Mute emails during import')
@pass_context
def data_import(context, file_path, doctype, import_type=None, submit_after_import=False, mute_emails=True):
	"Import documents in bulk from CSV or XLSX using data import"
	from frappe.core.doctype.data_import.data_import import import_file
	site = get_site(context)

	frappe.init(site=site)
	frappe.connect()
	import_file(doctype, file_path, import_type, submit_after_import, console=True)
	frappe.destroy()


@click.command('bulk-rename')
@click.argument('doctype')
@click.argument('path')
@pass_context
def bulk_rename(context, doctype, path):
	"Rename multiple records via CSV file"
	from frappe.model.rename_doc import bulk_rename
	from frappe.utils.csvutils import read_csv_content

	site = get_site(context)

	with open(path, 'r') as csvfile:
		rows = read_csv_content(csvfile.read())

	frappe.init(site=site)
	frappe.connect()

	bulk_rename(doctype, rows, via_console = True)

	frappe.destroy()


@click.command('mariadb')
@pass_context
def mariadb(context):
	"""
		Enter into mariadb console for a given site.
	"""
	import os

	site  = get_site(context)
	if not site:
		raise SiteNotSpecifiedError
	frappe.init(site=site)

	# This is assuming you're within the bench instance.
	mysql = find_executable('mysql')
	os.execv(mysql, [
		mysql,
		'-u', frappe.conf.db_name,
		'-p'+frappe.conf.db_password,
		frappe.conf.db_name,
		'-h', frappe.conf.db_host or "localhost",
		'--pager=less -SFX',
		'--safe-updates',
		"-A"])


@click.command('postgres')
@pass_context
def postgres(context):
	"""
		Enter into postgres console for a given site.
	"""
	site  = get_site(context)
	frappe.init(site=site)
	# This is assuming you're within the bench instance.
	psql = find_executable('psql')
	subprocess.run([ psql, '-d', frappe.conf.db_name])


@click.command('jupyter')
@pass_context
def jupyter(context):
	installed_packages = (r.split('==')[0] for r in subprocess.check_output([sys.executable, '-m', 'pip', 'freeze'], encoding='utf8'))

	if 'jupyter' not in installed_packages:
		subprocess.check_output([sys.executable, '-m', 'pip', 'install', 'jupyter'])

	site = get_site(context)
	frappe.init(site=site)

	jupyter_notebooks_path = os.path.abspath(frappe.get_site_path('jupyter_notebooks'))
	sites_path = os.path.abspath(frappe.get_site_path('..'))

	try:
		os.stat(jupyter_notebooks_path)
	except OSError:
		print('Creating folder to keep jupyter notebooks at {}'.format(jupyter_notebooks_path))
		os.mkdir(jupyter_notebooks_path)
	bin_path = os.path.abspath('../env/bin')
	print('''
Starting Jupyter notebook
Run the following in your first cell to connect notebook to frappe
```
import frappe
frappe.init(site='{site}', sites_path='{sites_path}')
frappe.connect()
frappe.local.lang = frappe.db.get_default('lang')
frappe.db.connect()
```
	'''.format(site=site, sites_path=sites_path))
	os.execv('{0}/jupyter'.format(bin_path), [
		'{0}/jupyter'.format(bin_path),
		'notebook',
		jupyter_notebooks_path,
	])


@click.command('console')
@pass_context
def console(context):
	"Start ipython console for a site"
	site = get_site(context)
	frappe.init(site=site)
	frappe.connect()
	frappe.local.lang = frappe.db.get_default("lang")

	import IPython
	all_apps = frappe.get_installed_apps()
	failed_to_import = []

	for app in all_apps:
		try:
			locals()[app] = __import__(app)
		except ModuleNotFoundError:
			failed_to_import.append(app)
			all_apps.remove(app)

	print("Apps in this namespace:\n{}".format(", ".join(all_apps)))
	if failed_to_import:
		print("\nFailed to import:\n{}".format(", ".join(failed_to_import)))

	IPython.embed(display_banner="", header="", colors="neutral")


@click.command('run-tests')
@click.option('--app', help="For App")
@click.option('--doctype', help="For DocType")
@click.option('--doctype-list-path', help="Path to .txt file for list of doctypes. Example erpnext/tests/server/agriculture.txt")
@click.option('--test', multiple=True, help="Specific test")
@click.option('--ui-tests', is_flag=True, default=False, help="Run UI Tests")
@click.option('--module', help="Run tests in a module")
@click.option('--profile', is_flag=True, default=False)
@click.option('--coverage', is_flag=True, default=False)
@click.option('--skip-test-records', is_flag=True, default=False, help="Don't create test records")
@click.option('--skip-before-tests', is_flag=True, default=False, help="Don't run before tests hook")
@click.option('--junit-xml-output', help="Destination file path for junit xml report")
@click.option('--failfast', is_flag=True, default=False)
@pass_context
def run_tests(context, app=None, module=None, doctype=None, test=(), profile=False,
		coverage=False, junit_xml_output=False, ui_tests = False, doctype_list_path=None,
		skip_test_records=False, skip_before_tests=False, failfast=False):

	"Run tests"
	import frappe.test_runner
	tests = test

	site = get_site(context)

	allow_tests = frappe.get_conf(site).allow_tests

	if not (allow_tests or os.environ.get('CI')):
		click.secho('Testing is disabled for the site!', bold=True)
		click.secho('You can enable tests by entering following command:')
		click.secho('bench --site {0} set-config allow_tests true'.format(site), fg='green')
		return

	frappe.init(site=site)

	frappe.flags.skip_before_tests = skip_before_tests
	frappe.flags.skip_test_records = skip_test_records

	if coverage:
		from coverage import Coverage

		# Generate coverage report only for app that is being tested
		source_path = os.path.join(get_bench_path(), 'apps', app or 'frappe')
		incl = [
			'*.py',
		]
		omit = [
			'*.js',
			'*.xml',
			'*.pyc',
			'*.css',
			'*.less',
			'*.scss',
			'*.vue',
			'*.html',
			'*/test_*',
			'*/node_modules/*',
			'*/doctype/*/*_dashboard.py',
			'*/patches/*',
		]

		if not app or app == 'frappe':
			omit.append('*/tests/*')
			omit.append('*/commands/*')

		cov = Coverage(source=[source_path], omit=omit, include=incl)
		cov.start()

	ret = frappe.test_runner.main(app, module, doctype, context.verbose, tests=tests,
		force=context.force, profile=profile, junit_xml_output=junit_xml_output,
		ui_tests=ui_tests, doctype_list_path=doctype_list_path, failfast=failfast)

	if coverage:
		cov.stop()
		cov.save()

	if len(ret.failures) == 0 and len(ret.errors) == 0:
		ret = 0

	if os.environ.get('CI'):
		sys.exit(ret)

@click.command('run-parallel-tests')
@click.option('--app', help="For App", default='frappe')
@click.option('--build-number', help="Build number", default=1)
@click.option('--total-builds', help="Total number of builds", default=1)
@click.option('--with-coverage', is_flag=True, help="Build coverage file")
@click.option('--use-orchestrator', is_flag=True, help="Use orchestrator to run parallel tests")
@pass_context
def run_parallel_tests(context, app, build_number, total_builds, with_coverage=False, use_orchestrator=False):
	site = get_site(context)
	if use_orchestrator:
		from frappe.parallel_test_runner import ParallelTestWithOrchestrator
		ParallelTestWithOrchestrator(app, site=site, with_coverage=with_coverage)
	else:
		from frappe.parallel_test_runner import ParallelTestRunner
		ParallelTestRunner(app, site=site, build_number=build_number, total_builds=total_builds, with_coverage=with_coverage)

@click.command('run-ui-tests')
@click.argument('app')
@click.option('--headless', is_flag=True, help="Run UI Test in headless mode")
@click.option('--parallel', is_flag=True, help="Run UI Test in parallel mode")
@click.option('--ci-build-id')
@pass_context
def run_ui_tests(context, app, headless=False, parallel=True, ci_build_id=None):
	"Run UI tests"
	site = get_site(context)
	app_base_path = os.path.abspath(os.path.join(frappe.get_app_path(app), '..'))
	site_url = frappe.utils.get_site_url(site)
	admin_password = frappe.get_conf(site).admin_password

	# override baseUrl using env variable
	site_env = 'CYPRESS_baseUrl={}'.format(site_url)
	password_env = 'CYPRESS_adminPassword={}'.format(admin_password) if admin_password else ''

	os.chdir(app_base_path)

	node_bin = subprocess.getoutput("npm bin")
	cypress_path = "{0}/cypress".format(node_bin)
	plugin_path = "{0}/../cypress-file-upload".format(node_bin)

	# check if cypress in path...if not, install it.
	if not (
		os.path.exists(cypress_path)
		and os.path.exists(plugin_path)
		and cint(subprocess.getoutput("npm view cypress version")[:1]) >= 6
	):
		# install cypress
		click.secho("Installing Cypress...", fg="yellow")
		frappe.commands.popen("yarn add cypress@^6 cypress-file-upload@^5 --no-lockfile")

	# run for headless mode
	run_or_open = 'run --browser firefox --record --key 4a48f41c-11b3-425b-aa88-c58048fa69eb' if headless else 'open'
	command = '{site_env} {password_env} {cypress} {run_or_open}'
	formatted_command = command.format(site_env=site_env, password_env=password_env, cypress=cypress_path, run_or_open=run_or_open)

	if parallel:
		formatted_command += ' --parallel'

	if ci_build_id:
		formatted_command += ' --ci-build-id {}'.format(ci_build_id)

	click.secho("Running Cypress...", fg="yellow")
	frappe.commands.popen(formatted_command, cwd=app_base_path, raise_err=True)


@click.command('serve')
@click.option('--port', default=8000)
@click.option('--profile', is_flag=True, default=False)
@click.option('--noreload', "no_reload", is_flag=True, default=False)
@click.option('--nothreading', "no_threading", is_flag=True, default=False)
@pass_context
def serve(context, port=None, profile=False, no_reload=False, no_threading=False, sites_path='.', site=None):
	"Start development web server"
	import frappe.app

	if not context.sites:
		site = None
	else:
		site = context.sites[0]

	frappe.app.serve(port=port, profile=profile, no_reload=no_reload, no_threading=no_threading, site=site, sites_path='.')


@click.command('request')
@click.option('--args', help='arguments like `?cmd=test&key=value` or `/api/request/method?..`')
@click.option('--path', help='path to request JSON')
@pass_context
def request(context, args=None, path=None):
	"Run a request as an admin"
	import frappe.handler
	import frappe.api
	for site in context.sites:
		try:
			frappe.init(site=site)
			frappe.connect()
			if args:
				if "?" in args:
					frappe.local.form_dict = frappe._dict([a.split("=") for a in args.split("?")[-1].split("&")])
				else:
					frappe.local.form_dict = frappe._dict()

				if args.startswith("/api/method"):
					frappe.local.form_dict.cmd = args.split("?")[0].split("/")[-1]
			elif path:
				with open(os.path.join('..', path), 'r') as f:
					args = json.loads(f.read())

				frappe.local.form_dict = frappe._dict(args)

			frappe.handler.execute_cmd(frappe.form_dict.cmd)

			print(frappe.response)
		finally:
			frappe.destroy()
	if not context.sites:
		raise SiteNotSpecifiedError

@click.command('make-app')
@click.argument('destination')
@click.argument('app_name')
def make_app(destination, app_name):
	"Creates a boilerplate app"
	from frappe.utils.boilerplate import make_boilerplate
	make_boilerplate(destination, app_name)


@click.command('set-config')
@click.argument('key')
@click.argument('value')
@click.option('-g', '--global', 'global_', is_flag=True, default=False, help='Set value in bench config')
@click.option('-p', '--parse', is_flag=True, default=False, help='Evaluate as Python Object')
@click.option('--as-dict', is_flag=True, default=False, help='Legacy: Evaluate as Python Object')
@pass_context
def set_config(context, key, value, global_=False, parse=False, as_dict=False):
	"Insert/Update a value in site_config.json"
	from frappe.installer import update_site_config

	if as_dict:
		from frappe.utils.commands import warn
		warn("--as-dict will be deprecated in v14. Use --parse instead", category=PendingDeprecationWarning)
		parse = as_dict

	if parse:
		import ast
		value = ast.literal_eval(value)

	if global_:
		sites_path = os.getcwd()
		common_site_config_path = os.path.join(sites_path, 'common_site_config.json')
		update_site_config(key, value, validate=False, site_config_path=common_site_config_path)
	else:
		for site in context.sites:
			frappe.init(site=site)
			update_site_config(key, value, validate=False)
			frappe.destroy()


@click.command('version')
def get_version():
	"Show the versions of all the installed apps"
	from frappe.utils.change_log import get_app_branch
	frappe.init('')

	for m in sorted(frappe.get_all_apps()):
		branch_name = get_app_branch(m)
		module = frappe.get_module(m)
		app_hooks = frappe.get_module(m + ".hooks")

		if hasattr(app_hooks, '{0}_version'.format(branch_name)):
			print("{0} {1}".format(m, getattr(app_hooks, '{0}_version'.format(branch_name))))

		elif hasattr(module, "__version__"):
			print("{0} {1}".format(m, module.__version__))


@click.command('rebuild-global-search')
@click.option('--static-pages', is_flag=True, default=False, help='Rebuild global search for static pages')
@pass_context
def rebuild_global_search(context, static_pages=False):
	'''Setup help table in the current site (called after migrate)'''
	from frappe.utils.global_search import (get_doctypes_with_global_search, rebuild_for_doctype,
		get_routes_to_index, add_route_to_global_search, sync_global_search)

	for site in context.sites:
		try:
			frappe.init(site)
			frappe.connect()

			if static_pages:
				routes = get_routes_to_index()
				for i, route in enumerate(routes):
					add_route_to_global_search(route)
					frappe.local.request = None
					update_progress_bar('Rebuilding Global Search', i, len(routes))
				sync_global_search()
			else:
				doctypes = get_doctypes_with_global_search()
				for i, doctype in enumerate(doctypes):
					rebuild_for_doctype(doctype)
					update_progress_bar('Rebuilding Global Search', i, len(doctypes))

		finally:
			frappe.destroy()
	if not context.sites:
		raise SiteNotSpecifiedError


commands = [
	build,
	clear_cache,
	clear_website_cache,
	jupyter,
	console,
	destroy_all_sessions,
	execute,
	export_csv,
	export_doc,
	export_fixtures,
	export_json,
	get_version,
	import_csv,
	data_import,
	import_doc,
	make_app,
	mariadb,
	postgres,
	request,
	reset_perms,
	run_tests,
	run_ui_tests,
	serve,
	set_config,
	show_config,
	watch,
	bulk_rename,
	add_to_email_queue,
	rebuild_global_search,
	run_parallel_tests
]<|MERGE_RESOLUTION|>--- conflicted
+++ resolved
@@ -119,7 +119,6 @@
 @pass_context
 def show_config(context, format):
 	"Print configuration file to STDOUT in speified format"
-<<<<<<< HEAD
 
 	if not context.sites:
 		raise SiteNotSpecifiedError
@@ -152,40 +151,6 @@
 
 		configuration = frappe.get_site_config(sites_path=sites_path, site_path=site)
 
-=======
-
-	if not context.sites:
-		raise SiteNotSpecifiedError
-
-	sites_config = {}
-	sites_path = os.getcwd()
-
-	from frappe.utils.commands import render_table
-
-	def transform_config(config, prefix=None):
-		prefix = f"{prefix}." if prefix else ""
-		site_config = []
-
-		for conf, value in config.items():
-			if isinstance(value, dict):
-				site_config += transform_config(value, prefix=f"{prefix}{conf}")
-			else:
-				log_value = json.dumps(value) if isinstance(value, list) else value
-				site_config += [[f"{prefix}{conf}", log_value]]
-
-		return site_config
-
-	for site in context.sites:
-		frappe.init(site)
-
-		if len(context.sites) != 1 and format == "text":
-			if context.sites.index(site) != 0:
-				click.echo()
-			click.secho(f"Site {site}", fg="yellow")
-
-		configuration = frappe.get_site_config(sites_path=sites_path, site_path=site)
-
->>>>>>> 8d6bd82e
 		if format == "text":
 			data = transform_config(configuration)
 			data.insert(0, ['Config','Value'])
