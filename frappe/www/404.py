# Copyright (c) 2015, Frappe Technologies Pvt. Ltd. and Contributors
<<<<<<< HEAD
# MIT License. See license.txt
from __future__ import unicode_literals

def get_context(context):
	context.http_status_code = 404
=======
# MIT License. See license.txt
>>>>>>> f36513d1
<|MERGE_RESOLUTION|>--- conflicted
+++ resolved
@@ -1,10 +1,5 @@
 # Copyright (c) 2015, Frappe Technologies Pvt. Ltd. and Contributors
-<<<<<<< HEAD
 # MIT License. See license.txt
-from __future__ import unicode_literals
 
 def get_context(context):
-	context.http_status_code = 404
-=======
-# MIT License. See license.txt
->>>>>>> f36513d1
+	context.http_status_code = 404