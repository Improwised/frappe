--- conflicted
+++ resolved
@@ -581,11 +581,7 @@
 		from frappe.model.delete_doc import check_if_doc_is_linked, check_if_doc_is_dynamically_linked
 		if not self.flags.ignore_links:
 			check_if_doc_is_linked(self, method="Cancel")
-<<<<<<< HEAD
-			check_if_doc_is_dynamically_linked(self)
-=======
 			check_if_doc_is_dynamically_linked(self, method="Cancel")
->>>>>>> 8dee19e8
 
 	@staticmethod
 	def whitelist(f):
