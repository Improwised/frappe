--- conflicted
+++ resolved
@@ -221,7 +221,6 @@
 			* prefix = #### and hashes = 2021 (hash doesn't exist)
 			* will search hash in key then accordingly get prefix = ""
 	"""
-<<<<<<< HEAD
 
 	if hasattr(doc, 'amended_from'):
 		# do not revert if doc is amended, since cancelled docs still exist
@@ -232,8 +231,6 @@
 		if doc.docstatus == 2 and not doc.amended_from and doc.original_name:
 			name = doc.original_name
 
-=======
->>>>>>> c553b7e2
 	if ".#" in key:
 		prefix, hashes = key.rsplit(".", 1)
 		if "#" not in hashes:
