--- conflicted
+++ resolved
@@ -743,108 +743,9 @@
 				const $check = this.$result.find('.list-header-subject .list-check-all');
 				$check.prop('checked', $target.prop('checked'));
 
-<<<<<<< HEAD
 				this.$result.find('.list-row-checkbox')
 					.prop('checked', $target.prop('checked'));
 			}
-=======
-		this.wrapper.on('render-complete', function() {
-			me.list_renderer.after_refresh();
-		})
-	},
-
-	get_args: function () {
-		var args = {
-			doctype: this.doctype,
-			fields: this.list_renderer.fields,
-			filters: this.get_filters_args(),
-			order_by: this.get_order_by_args(),
-			with_comment_count: true
-		}
-		return args;
-	},
-	get_filters_args: function() {
-		var filters = [];
-		if(this.filter_list) {
-			// get filters from filter_list
-			filters = this.filter_list.get_filters();
-		} else {
-			filters = this.list_renderer.filters;
-		}
-		// remove duplicates
-		var uniq = filters.uniqBy(JSON.stringify);
-		return uniq;
-	},
-	get_order_by_args: function() {
-		var order_by = '';
-		if(this.sort_selector) {
-			// get order_by from sort_selector
-			order_by = $.format('`tab{0}`.`{1}` {2}',
-				[this.doctype, this.sort_selector.sort_by,  this.sort_selector.sort_order]);
-		} else {
-			order_by = this.list_renderer.order_by;
-		}
-		return order_by;
-	},
-	assigned_to_me: function () {
-		this.filter_list.add_filter(this.doctype, '_assign', 'like', '%' + frappe.session.user + '%');
-		this.run();
-	},
-	liked_by_me: function () {
-		this.filter_list.add_filter(this.doctype, '_liked_by', 'like', '%' + frappe.session.user + '%');
-		this.run();
-	},
-	remove_liked_by_me: function () {
-		this.filter_list.get_filter('_liked_by').remove();
-	},
-	is_star_filtered: function () {
-		return this.filter_list.filter_exists(this.doctype, '_liked_by', 'like', '%' + frappe.session.user + '%');
-	},
-	init_menu: function () {
-		var me = this;
-		this.$page.on('click', '.list-tag-preview', function () { me.toggle_tags(); });
-
-		// Refresh button for large screens
-		this.page.set_secondary_action(__('Refresh'), function () {
-			me.refresh(true);
-		}, 'octicon octicon-sync')
-			.addClass('hidden-xs');
-
-		// Refresh button as menu item in small screens
-		this.page.add_menu_item(__('Refresh'), function () {
-			me.refresh(true);
-		}, 'octicon octicon-sync')
-			.addClass('visible-xs');
-
-		if (frappe.model.can_import(this.doctype)) {
-			this.page.add_menu_item(__('Import'), function () {
-				frappe.set_route('List', 'Data Import', {
-					reference_doctype: me.doctype
-				});
-			}, true);
-		}
-		if (frappe.model.can_set_user_permissions(this.doctype)) {
-			this.page.add_menu_item(__('User Permissions'), function () {
-				frappe.set_route('List', 'User Permission', {
-					allow: me.doctype
-				});
-			}, true);
-		}
-		if (frappe.user_roles.includes('System Manager')) {
-			this.page.add_menu_item(__('Role Permissions Manager'), function () {
-				frappe.set_route('permission-manager', {
-					doctype: me.doctype
-				});
-			}, true);
-			if(this.meta && !this.meta.custom) {
-				this.page.add_menu_item(__('Customize'), function () {
-					frappe.set_route('Form', 'Customize Form', {
-						doc_type: me.doctype
-					})
-				}, true);
-			}
-		}
->>>>>>> a66189b2
 
 			this.on_row_checked();
 		});
@@ -1070,9 +971,13 @@
 
 			items.push({
 				label: __('Customize'),
-				action: () => frappe.set_route('Form', 'Customize Form', {
-					doc_type: doctype
-				}),
+				action: () => {
+					if(this.meta && !this.meta.custom) {
+						frappe.set_route('Form', 'Customize Form', {
+							doc_type: doctype
+						});
+					}
+				},
 				standard: true
 			});
 		}
