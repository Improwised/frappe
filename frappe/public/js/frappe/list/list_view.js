--- conflicted
+++ resolved
@@ -296,10 +296,7 @@
 	before_refresh() {
 		if (frappe.route_options) {
 			this.filters = this.parse_filters_from_route_options();
-<<<<<<< HEAD
-=======
-
->>>>>>> bc3934ac
+
 			return this.filter_area.clear(false)
 				.then(() => this.filter_area.set(this.filters));
 		}
