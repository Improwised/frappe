// Copyright (c) 2015, Frappe Technologies Pvt. Ltd. and Contributors
// MIT License. See license.txt

import deep_equal from "fast-deep-equal";
frappe.provide('frappe.utils');

Object.assign(frappe.utils, {
	get_random: function(len) {
		var text = "";
		var possible = "ABCDEFGHIJKLMNOPQRSTUVWXYZabcdefghijklmnopqrstuvwxyz";

		for( var i=0; i < len; i++ )
			text += possible.charAt(Math.floor(Math.random() * possible.length));

		return text;
	},
	get_file_link: function(filename) {
		filename = cstr(filename);
		if(frappe.utils.is_url(filename)) {
			return filename;
		} else if(filename.indexOf("/")===-1) {
			return "files/" + filename;
		} else {
			return filename;
		}
	},
	replace_newlines(t) {
		return t?t.replace(/\n/g, '<br>'):'';
	},
	is_html: function(txt) {
		if (!txt) return false;

		if(txt.indexOf("<br>")==-1 && txt.indexOf("<p")==-1
			&& txt.indexOf("<img")==-1 && txt.indexOf("<div")==-1 && !txt.includes('<span')) {
			return false;
		}
		return true;
	},
	is_mac: function() {
		return window.navigator.platform === 'MacIntel';
	},
	is_xs: function() {
		return $(document).width() < 768;
	},
	is_sm: function() {
		return $(document).width() < 991 && $(document).width() >= 768;
	},
	is_md: function() {
		return $(document).width() < 1199 && $(document).width() >= 991;
	},
	is_json: function(str) {
		try {
			JSON.parse(str);
		} catch (e) {
			return false;
		}
		return true;
	},
	strip_whitespace: function(html) {
		return (html || "").replace(/<p>\s*<\/p>/g, "").replace(/<br>(\s*<br>\s*)+/g, "<br><br>");
	},
	encode_tags: function(html) {
		var tagsToReplace = {
			'&': '&amp;',
			'<': '&lt;',
			'>': '&gt;'
		};

		function replaceTag(tag) {
			return tagsToReplace[tag] || tag;
		}

		return html.replace(/[&<>]/g, replaceTag);
	},
	strip_original_content: function(txt) {
		var out = [],
			part = [],
			newline = txt.indexOf("<br>")===-1 ? "\n" : "<br>";

		$.each(txt.split(newline), function(i, t) {
			var tt = strip(t);
			if(tt && (tt.substr(0,1)===">" || tt.substr(0,4)==="&gt;")) {
				part.push(t);
			} else {
				out.concat(part);
				out.push(t);
				part = [];
			}
		});
		return out.join(newline);
	},
	escape_html: function(txt) {
		return $("<div></div>").text(txt || "").html();
	},

	html2text: function(html) {
		let d = document.createElement('div');
		d.innerHTML = html;
		return d.textContent;
	},

	is_url: function(txt) {
		return txt.toLowerCase().substr(0,7)=='http://'
			|| txt.toLowerCase().substr(0,8)=='https://'
	},
	to_title_case: function(string, with_space=false) {
		let titlecased_string = string.toLowerCase().replace(/(?:^|[\s-/])\w/g, function(match) {
			return match.toUpperCase();
		});

		let replace_with = with_space ? ' ' : '';

		return titlecased_string.replace(/-|_/g, replace_with);
	},
	toggle_blockquote: function(txt) {
		if (!txt) return txt;

		var content = $("<div></div>").html(txt)
		content.find("blockquote").parent("blockquote").addClass("hidden")
			.before('<p><a class="text-muted btn btn-default toggle-blockquote" style="padding: 2px 7px 0px; line-height: 1;"> \
					• • • \
				</a></p>');
		return content.html();
	},
	scroll_to: function(element, animate, additional_offset, element_to_be_scrolled) {
		element_to_be_scrolled = element_to_be_scrolled || $("html, body");

		var y = 0;
		if (element && typeof element==="number") {
			y = element;
		} else if(element) {
			var header_offset = $(".navbar").height() + $(".page-head").height();
			var y = $(element).offset().top - header_offset - cint(additional_offset);
		}

		if(y < 0) {
			y = 0;
		}

		// already there
		if (y == element_to_be_scrolled.scrollTop()) {
			return;
		}

		if (animate !== false) {
			element_to_be_scrolled.animate({ scrollTop: y });
		} else {
			element_to_be_scrolled.scrollTop(y);
		}

	},
	filter_dict: function(dict, filters) {
		var ret = [];
		if(typeof filters=='string') {
			return [dict[filters]]
		}
		$.each(dict, function(i, d) {
			for(var key in filters) {
				if($.isArray(filters[key])) {
					if(filters[key][0]=="in") {
						if(filters[key][1].indexOf(d[key])==-1)
							return;
					} else if(filters[key][0]=="not in") {
						if(filters[key][1].indexOf(d[key])!=-1)
							return;
					} else if(filters[key][0]=="<") {
						if (!(d[key] < filters[key])) return;
					} else if(filters[key][0]=="<=") {
						if (!(d[key] <= filters[key])) return;
					} else if(filters[key][0]==">") {
						if (!(d[key] > filters[key])) return;
					} else if(filters[key][0]==">=") {
						if (!(d[key] >= filters[key])) return;
					}
				} else {
					if(d[key]!=filters[key]) return;
				}
			}
			ret.push(d);
		});
		return ret;
	},
	comma_or: function(list) {
		return frappe.utils.comma_sep(list, " " + __("or") + " ");
	},
	comma_and: function(list) {
		return frappe.utils.comma_sep(list, " " + __("and") + " ");
	},
	comma_sep: function(list, sep) {
		if(list instanceof Array) {
			if(list.length==0) {
				return "";
			} else if (list.length==1) {
				return list[0];
			} else {
				return list.slice(0, list.length-1).join(", ") + sep + list.slice(-1)[0];
			}
		} else {
			return list;
		}
	},
	set_footnote: function(footnote_area, wrapper, txt) {
		if(!footnote_area) {
			footnote_area = $('<div class="text-muted footnote-area level">')
				.appendTo(wrapper);
		}

		if(txt) {
			footnote_area.html(txt);
		} else {
			footnote_area.remove();
			footnote_area = null;
		}
		return footnote_area;
	},
	get_args_dict_from_url: function(txt) {
		var args = {};
		$.each(decodeURIComponent(txt).split("&"), function(i, arg) {
			arg = arg.split("=");
			args[arg[0]] = arg[1]
		});
		return args;
	},
	get_url_from_dict: function(args) {
		return $.map(args, function(val, key) {
			if(val!==null)
				return encodeURIComponent(key)+"="+encodeURIComponent(val);
			else
				return null;
		}).join("&") || "";
	},
	validate_type: function ( val, type ) {
		// from https://github.com/guillaumepotier/Parsley.js/blob/master/parsley.js#L81
		var regExp;

		switch ( type ) {
			case "phone":
				regExp = /^([0-9\ \+\_\-\,\.\*\#\(\)]){1,20}$/;
				break;
			case "name":
				regExp = /^[\w][\w'-]*([ \w][\w'-]+)*$/;
				break;
			case "number":
				regExp = /^-?(?:\d+|\d{1,3}(?:,\d{3})+)?(?:\.\d+)?$/;
				break;
			case "digits":
				regExp = /^\d+$/;
				break;
			case "alphanum":
				regExp = /^\w+$/;
				break;
			case "email":
				regExp = /^((([a-z]|\d|[!#\$%&'\*\+\-\/=\?\^_`{\|}~]|[\u00A0-\uD7FF\uF900-\uFDCF\uFDF0-\uFFEF])+(\.([a-z]|\d|[!#\$%&'\*\+\-\/=\?\^_`{\|}~]|[\u00A0-\uD7FF\uF900-\uFDCF\uFDF0-\uFFEF])+)*)|((\x22)((((\x20|\x09)*(\x0d\x0a))?(\x20|\x09)+)?(([\x01-\x08\x0b\x0c\x0e-\x1f\x7f]|\x21|[\x23-\x5b]|[\x5d-\x7e]|[\u00A0-\uD7FF\uF900-\uFDCF\uFDF0-\uFFEF])|(\\([\x01-\x09\x0b\x0c\x0d-\x7f]|[\u00A0-\uD7FF\uF900-\uFDCF\uFDF0-\uFFEF]))))*(((\x20|\x09)*(\x0d\x0a))?(\x20|\x09)+)?(\x22)))@((([a-z]|\d|[\u00A0-\uD7FF\uF900-\uFDCF\uFDF0-\uFFEF])|(([a-z]|\d|[\u00A0-\uD7FF\uF900-\uFDCF\uFDF0-\uFFEF])([a-z]|\d|-|\.|_|~|[\u00A0-\uD7FF\uF900-\uFDCF\uFDF0-\uFFEF])*([a-z]|\d|[\u00A0-\uD7FF\uF900-\uFDCF\uFDF0-\uFFEF])))\.)+(([a-z]|[\u00A0-\uD7FF\uF900-\uFDCF\uFDF0-\uFFEF])|(([a-z]|[\u00A0-\uD7FF\uF900-\uFDCF\uFDF0-\uFFEF])([a-z]|\d|-|\.|_|~|[\u00A0-\uD7FF\uF900-\uFDCF\uFDF0-\uFFEF])*([a-z]|[\u00A0-\uD7FF\uF900-\uFDCF\uFDF0-\uFFEF])))$/i;
				break;
			case "url":
				regExp = /^(https?|s?ftp):\/\/(((([a-z]|\d|-|\.|_|~|[\u00A0-\uD7FF\uF900-\uFDCF\uFDF0-\uFFEF])|(%[\da-f]{2})|[!\$&'\(\)\*\+,;=]|:)*@)?(((\d|[1-9]\d|1\d\d|2[0-4]\d|25[0-5])\.(\d|[1-9]\d|1\d\d|2[0-4]\d|25[0-5])\.(\d|[1-9]\d|1\d\d|2[0-4]\d|25[0-5])\.(\d|[1-9]\d|1\d\d|2[0-4]\d|25[0-5]))|((([a-z]|\d|[\u00A0-\uD7FF\uF900-\uFDCF\uFDF0-\uFFEF])|(([a-z]|\d|[\u00A0-\uD7FF\uF900-\uFDCF\uFDF0-\uFFEF])([a-z]|\d|-|\.|_|~|[\u00A0-\uD7FF\uF900-\uFDCF\uFDF0-\uFFEF])*([a-z]|\d|[\u00A0-\uD7FF\uF900-\uFDCF\uFDF0-\uFFEF])))\.)+(([a-z]|[\u00A0-\uD7FF\uF900-\uFDCF\uFDF0-\uFFEF])|(([a-z]|[\u00A0-\uD7FF\uF900-\uFDCF\uFDF0-\uFFEF])([a-z]|\d|-|\.|_|~|[\u00A0-\uD7FF\uF900-\uFDCF\uFDF0-\uFFEF])*([a-z]|[\u00A0-\uD7FF\uF900-\uFDCF\uFDF0-\uFFEF])))\.?)(:\d*)?)(\/((([a-z]|\d|-|\.|_|~|[\u00A0-\uD7FF\uF900-\uFDCF\uFDF0-\uFFEF])|(%[\da-f]{2})|[!\$&'\(\)\*\+,;=]|:|@)+(\/(([a-z]|\d|-|\.|_|~|[\u00A0-\uD7FF\uF900-\uFDCF\uFDF0-\uFFEF])|(%[\da-f]{2})|[!\$&'\(\)\*\+,;=]|:|@)*)*)?)?(\?((([a-z]|\d|-|\.|_|~|[\u00A0-\uD7FF\uF900-\uFDCF\uFDF0-\uFFEF])|(%[\da-f]{2})|[!\$&'\(\)\*\+,;=]|:|@)|[\uE000-\uF8FF]|\/|\?)*)?(#((([a-z]|\d|-|\.|_|~|[\u00A0-\uD7FF\uF900-\uFDCF\uFDF0-\uFFEF])|(%[\da-f]{2})|[!\$&'\(\)\*\+,;=]|:|@)|\/|\?)*)?$/i;
				break;
			case "dateIso":
				regExp = /^(\d{4})\D?(0[1-9]|1[0-2])\D?([12]\d|0[1-9]|3[01])$/;
				break;
			default:
				return false;
		}

		// test regExp if not null
		return '' !== val ? regExp.test( val ) : false;
	},
	guess_style: function(text, default_style, _colour) {
		var style = default_style || "default";
		var colour = "darkgrey";
		if(text) {
			if(has_words(["Pending", "Review", "Medium", "Not Approved"], text)) {
				style = "warning";
				colour = "orange";
			} else if(has_words(["Open", "Urgent", "High", "Failed", "Rejected", "Error"], text)) {
				style = "danger";
				colour = "red";
			} else if(has_words(["Closed", "Finished", "Converted", "Completed", "Complete", "Confirmed",
				"Approved", "Yes", "Active", "Available", "Paid", "Success"], text)) {
				style = "success";
				colour = "green";
			} else if(has_words(["Submitted"], text)) {
				style = "info";
				colour = "blue";
			}
		}
		return _colour ? colour : style;
	},

	guess_colour: function(text) {
		return frappe.utils.guess_style(text, null, true);
	},

	sort: function(list, key, compare_type, reverse) {
		if(!list || list.length < 2)
			return list || [];

		var sort_fn = {
			"string": function(a, b) {
				return cstr(a[key]).localeCompare(cstr(b[key]));
			},
			"number": function(a, b) {
				return flt(a[key]) - flt(b[key]);
			}
		};

		if(!compare_type)
			compare_type = typeof list[0][key]==="string" ? "string" : "number";

		list.sort(sort_fn[compare_type]);

		if(reverse) { list.reverse(); }

		return list;
	},

	unique: function(list) {
		var dict = {},
			arr = [];
		for(var i=0, l=list.length; i < l; i++) {
			if(!dict.hasOwnProperty(list[i])) {
				dict[list[i]] = null;
				arr.push(list[i]);
			}
		}
		return arr;
	},

	remove_nulls: function(list) {
		var new_list = [];
		for (var i=0, l=list.length; i < l; i++) {
			if (!is_null(list[i])) {
				new_list.push(list[i]);
			}
		}
		return new_list;
	},

	all: function(lst) {
		for(var i=0, l=lst.length; i<l; i++) {
			if(!lst[i]) {
				return false;
			}
		}
		return true;
	},

	dict: function(keys,values) {
		// make dictionaries from keys and values
		var out = [];
		$.each(values, function(row_idx, row) {
			var new_row = {};
			$.each(keys, function(key_idx, key) {
				new_row[key] = row[key_idx];
			})
			out.push(new_row);
		});
		return out;
	},

	sum: function(list) {
		return list.reduce(function(previous_value, current_value) { return flt(previous_value) + flt(current_value); }, 0.0);
	},

	arrays_equal: function(arr1, arr2) {
		if (!arr1 || !arr2) {
			return false;
		}
		if (arr1.length != arr2.length) {
			return false;
		}
		for (var i = 0; i < arr1.length; i++) {
			if ($.isArray(arr1[i])) {
				if (!frappe.utils.arrays_equal(arr1[i], arr2[i])) {
					return false;
				}
			}
			else if (arr1[i] !== arr2[i]) {
				return false;
			}
		}
		return true;
	},

	intersection: function(a, b) {
		// from stackoverflow: http://stackoverflow.com/questions/1885557/simplest-code-for-array-intersection-in-javascript
		/* finds the intersection of
		 * two arrays in a simple fashion.
		 *
		 * PARAMS
		 *  a - first array, must already be sorted
		 *  b - second array, must already be sorted
		 *
		 * NOTES
		 *
		 *  Should have O(n) operations, where n is
		 *    n = MIN(a.length(), b.length())
		 */
		var ai=0, bi=0;
		var result = new Array();

		// sorted copies
		a = ([].concat(a)).sort();
		b = ([].concat(b)).sort();

		while( ai < a.length && bi < b.length ) {
			if (a[ai] < b[bi] ) { ai++; }
			else if (a[ai] > b[bi] ) { bi++; }
			else {
				/* they're equal */
				result.push(a[ai]);
				ai++;
				bi++;
			}
		}

		return result;
	},

	resize_image: function(reader, callback, max_width, max_height) {
		var tempImg = new Image();
		if(!max_width) max_width = 600;
		if(!max_height) max_height = 400;
		tempImg.src = reader.result;

		tempImg.onload = function() {
			var tempW = tempImg.width;
			var tempH = tempImg.height;
			if (tempW > tempH) {
				if (tempW > max_width) {
					tempH *= max_width / tempW;
					tempW = max_width;
				}
			} else {
				if (tempH > max_height) {
					tempW *= max_height / tempH;
					tempH = max_height;
				}
			}

			var canvas = document.createElement('canvas');
			canvas.width = tempW;
			canvas.height = tempH;
			var ctx = canvas.getContext("2d");
			ctx.drawImage(this, 0, 0, tempW, tempH);
			var dataURL = canvas.toDataURL("image/jpeg");
			setTimeout(function() { callback(dataURL); }, 10 );
		}
	},

	csv_to_array: function (strData, strDelimiter) {
		// Check to see if the delimiter is defined. If not,
		// then default to comma.
		strDelimiter = (strDelimiter || ",");

		// Create a regular expression to parse the CSV values.
		var objPattern = new RegExp(
			(
				// Delimiters.
				"(\\" + strDelimiter + "|\\r?\\n|\\r|^)" +

				// Quoted fields.
				"(?:\"([^\"]*(?:\"\"[^\"]*)*)\"|" +

				// Standard fields.
				"([^\"\\" + strDelimiter + "\\r\\n]*))"
			),
			"gi"
			);


		// Create an array to hold our data. Give the array
		// a default empty first row.
		var arrData = [[]];

		// Create an array to hold our individual pattern
		// matching groups.
		var arrMatches = null;


		// Keep looping over the regular expression matches
		// until we can no longer find a match.
		while ((arrMatches = objPattern.exec( strData ))){

			// Get the delimiter that was found.
			var strMatchedDelimiter = arrMatches[ 1 ];

			// Check to see if the given delimiter has a length
			// (is not the start of string) and if it matches
			// field delimiter. If id does not, then we know
			// that this delimiter is a row delimiter.
			if (
				strMatchedDelimiter.length &&
				strMatchedDelimiter !== strDelimiter
				){

				// Since we have reached a new row of data,
				// add an empty row to our data array.
				arrData.push( [] );

			}

			var strMatchedValue;

			// Now that we have our delimiter out of the way,
			// let's check to see which kind of value we
			// captured (quoted or unquoted).
			if (arrMatches[ 2 ]){

				// We found a quoted value. When we capture
				// this value, unescape any double quotes.
				strMatchedValue = arrMatches[ 2 ].replace(
					new RegExp( "\"\"", "g" ),
					"\""
					);

			} else {

				// We found a non-quoted value.
				strMatchedValue = arrMatches[ 3 ];

			}


			// Now that we have our value string, let's add
			// it to the data array.
			arrData[ arrData.length - 1 ].push( strMatchedValue );
		}

		// Return the parsed data.
		return( arrData );
	},

	warn_page_name_change: function(frm) {
		frappe.msgprint(__("Note: Changing the Page Name will break previous URL to this page."));
	},

	notify: function(subject, body, route, onclick) {
		console.log('push notifications are evil and deprecated');
	},

	set_title: function(title) {
		frappe._original_title = title;
		if(frappe._title_prefix) {
			title = frappe._title_prefix + " " + title.replace(/<[^>]*>/g, "");
		}
		document.title = title;
	},

	set_title_prefix: function(prefix) {
		frappe._title_prefix = prefix;

		// reset the original title
		frappe.utils.set_title(frappe._original_title);
	},

	is_image_file: function(filename) {
		if (!filename) return false;
		// url can have query params
		filename = filename.split('?')[0];
		return (/\.(gif|jpg|jpeg|tiff|png|svg)$/i).test(filename);
	},

	play_sound: function(name) {
		try {
			if (frappe.boot.user.mute_sounds) {
				return;
			}

			var audio = $("#sound-" + name)[0];
			audio.volume = audio.getAttribute("volume");
			audio.play();

		} catch(e) {
			console.log("Cannot play sound", name, e);
			// pass
		}

	},
	split_emails: function(txt) {
		var email_list = [];

		if (!txt) {
			return email_list;
		}

		// emails can be separated by comma or newline
		txt.split(/[,\n](?=(?:[^"]|"[^"]*")*$)/g).forEach(function(email) {
			email = email.trim();
			if (email) {
				email_list.push(email);
			}
		});

		return email_list;
	},
	supportsES6: function() {
		try {
			new Function("(a = 0) => a");
			return true;
		}
		catch (err) {
			return false;
		}
	}(),
	throttle: function (func, wait, options) {
		var context, args, result;
		var timeout = null;
		var previous = 0;
		if (!options) options = {};

		let later = function () {
			previous = options.leading === false ? 0 : Date.now();
			timeout = null;
			result = func.apply(context, args);
			if (!timeout) context = args = null;
		};

		return function () {
			var now = Date.now();
			if (!previous && options.leading === false) previous = now;
			let remaining = wait - (now - previous);
			context = this;
			args = arguments;
			if (remaining <= 0 || remaining > wait) {
				if (timeout) {
					clearTimeout(timeout);
					timeout = null;
				}
				previous = now;
				result = func.apply(context, args);
				if (!timeout) context = args = null;
			} else if (!timeout && options.trailing !== false) {
				timeout = setTimeout(later, remaining);
			}
			return result;
		};
	},
	debounce: function(func, wait, immediate) {
		var timeout;
		return function() {
			var context = this, args = arguments;
			var later = function() {
				timeout = null;
				if (!immediate) func.apply(context, args);
			};
			var callNow = immediate && !timeout;
			clearTimeout(timeout);
			timeout = setTimeout(later, wait);
			if (callNow) func.apply(context, args);
		};
	},
	get_form_link: function(doctype, name, html = false, display_text = null) {
		display_text = display_text || name;
		doctype = encodeURIComponent(doctype);
		name = encodeURIComponent(name);
		const route = ['#Form', doctype, name].join('/');
		if (html) {
			return `<a href="${route}">${display_text}</a>`;
		}
		return route;
	},
	get_route_label(route_str) {
		let route = route_str.split('/');

		if (route[2] === 'Report' || route[0] === 'query-report') {
			return __('{0} Report', [route[3] || route[1]]);
		}
		if (route[0] === 'List') {
			return __('{0} List', [route[1]]);
		}
		if (route[0] === 'modules') {
			return __('{0} Modules', [route[1]]);
		}
		if (route[0] === 'dashboard') {
			return __('{0} Dashboard', [route[1]]);
		}
		return __(frappe.utils.to_title_case(route[0], true));
	},
	report_column_total: function(values, column, type) {
		if (column.column.disable_total) {
			return '';
		} else if (values.length > 0) {
			if (column.column.fieldtype == "Percent" || type === "mean") {
				return values.reduce((a, b) => a + flt(b)) / values.length;
			} else if (column.column.fieldtype == "Int") {
				return values.reduce((a, b) => a + cint(b));
			} else if (frappe.model.is_numeric_field(column.column.fieldtype)) {
				return values.reduce((a, b) => a + flt(b));
			} else {
				return null;
			}
		}
		else {
			return null;
		}
	},
	setup_search($wrapper, el_class, text_class, data_attr) {
		const $search_input = $wrapper.find('[data-element="search"]').show();
		$search_input.focus().val('');
		const $elements = $wrapper.find(el_class).show();

		$search_input.off('keyup').on('keyup', () => {
			let text_filter = $search_input.val().toLowerCase();
			// Replace trailing and leading spaces
			text_filter = text_filter.replace(/^\s+|\s+$/g, '');
			for (let i = 0; i < $elements.length; i++) {
				const text_element = $elements.eq(i).find(text_class);
				const text = text_element.text().toLowerCase();

				let name = '';
				if (data_attr && text_element.attr(data_attr)) {
					name = text_element.attr(data_attr).toLowerCase();
				}

				if (text.includes(text_filter) || name.includes(text_filter)) {
					$elements.eq(i).css('display', '');
				} else {
					$elements.eq(i).css('display', 'none');
				}
			}
		});
	},
	deep_equal(a, b) {
		return deep_equal(a, b);
	},

	file_name_ellipsis(filename, length) {
		let first_part_length = length * 2 / 3;
		let last_part_length = length - first_part_length;
		let parts = filename.split('.');
		let extn = parts.pop();
		let name = parts.join('');
		let first_part = name.slice(0, first_part_length);
		let last_part = name.slice(-last_part_length);
		if (name.length > length) {
			return `${first_part}...${last_part}.${extn}`;
		} else {
			return filename;
		}
	},
	get_decoded_string(dataURI) {
		// decodes base64 to string
		let parts = dataURI.split(',');
		const encoded_data = parts[1];
		return decodeURIComponent(escape(atob(encoded_data)));
	},
	copy_to_clipboard(string) {
		let input = $("<input>");
		$("body").append(input);
		input.val(string).select();

		document.execCommand("copy");
		input.remove();

		frappe.show_alert({
			indicator: 'green',
			message: __('Copied to clipboard.')
		});
	},
	is_rtl() {
		return ["ar", "he", "fa"].includes(frappe.boot.lang);
	},
	bind_actions_with_object($el, object) {
		// remove previously bound event
		$($el).off('click.class_actions');
		// attach new event
		$($el).on('click.class_actions', '[data-action]', e => {
			let $target = $(e.currentTarget);
			let action = $target.data('action');
			let method = object[action];
			method ? object[action](e, $target) : null;
		});

		return $el;
	},

	get_browser() {
		var ua = navigator.userAgent,
			tem,
			M =
				ua.match(
					/(opera|chrome|safari|firefox|msie|trident(?=\/))\/?\s*(\d+)/i
				) || [];
		if (/trident/i.test(M[1])) {
			tem = /\brv[ :]+(\d+)/g.exec(ua) || [];
			return { name: "IE", version: tem[1] || "" };
		}
		if (M[1] === "Chrome") {
			tem = ua.match(/\bOPR|Edge\/(\d+)/);
			if (tem != null) {
				return { name: "Opera", version: tem[1] };
			}
		}
		M = M[2]
			? [M[1], M[2]]
			: [navigator.appName, navigator.appVersion, "-?"];
		if ((tem = ua.match(/version\/(\d+)/i)) != null) {
			M.splice(1, 1, tem[1]);
		}
		return {
			name: M[0],
			version: M[1],
		};
<<<<<<< HEAD
	},

	get_formatted_duration(value, duration_options) {
		let duration = '';
		if (value) {
			let total_duration = frappe.utils.seconds_to_duration(value, duration_options);

			if (total_duration.days) {
				duration += total_duration.days + 'd';
			}
			if (total_duration.hours) {
				duration += (duration.length ? " " : "");
				duration += total_duration.hours + 'h';
			}
			if (total_duration.minutes) {
				duration += (duration.length ? " " : "");
				duration += total_duration.minutes + 'm';
			}
			if (total_duration.seconds) {
				duration += (duration.length ? " " : "");
				duration += total_duration.seconds + 's';
			}
		}
		return duration;
	},
	seconds_to_duration(value, duration_options) {
		let secs = value;
		let total_duration = {
			days: Math.floor(secs / (3600 * 24)),
			hours: Math.floor(secs % (3600 * 24) / 3600),
			minutes: Math.floor(secs % 3600 / 60),
			seconds : Math.floor(secs % 60)
		};
		if (!duration_options.showDays) {
			total_duration.hours = Math.floor(secs / 3600)
			total_duration.days = 0
		}
		return total_duration;
	},
=======
	}
>>>>>>> 0a1aa03b
});

// Array de duplicate
if (!Array.prototype.uniqBy) {
	Object.defineProperty(Array.prototype, 'uniqBy', {
		value: function (key) {
			var seen = {};
			return this.filter(function (item) {
				var k = key(item);
				return seen.hasOwnProperty(k) ? false : (seen[k] = true);
			});
		}
	});
	Object.defineProperty(Array.prototype, 'move', {
		value: function(from, to) {
			this.splice(to, 0, this.splice(from, 1)[0]);
		}
	});
}<|MERGE_RESOLUTION|>--- conflicted
+++ resolved
@@ -802,7 +802,6 @@
 			name: M[0],
 			version: M[1],
 		};
-<<<<<<< HEAD
 	},
 
 	get_formatted_duration(value, duration_options) {
@@ -842,9 +841,6 @@
 		}
 		return total_duration;
 	},
-=======
-	}
->>>>>>> 0a1aa03b
 });
 
 // Array de duplicate
