--- conflicted
+++ resolved
@@ -1,7 +1,7 @@
 import Widget from "./base_widget.js";
 import { generate_route } from "./utils";
 
-const indicator_colors = ["Grey", "Green", "Red", "Orange", "Pink", "Yellow", "Blue", "Cyan", "Teal"]
+const INDICATOR_COLORS = ["Grey", "Green", "Red", "Orange", "Pink", "Yellow", "Blue", "Cyan", "Teal"];
 export default class ShortcutWidget extends Widget {
 	constructor(opts) {
 		opts.shadow = true;
@@ -78,22 +78,7 @@
 
 		this.action_area.empty();
 		const label = get_label();
-<<<<<<< HEAD
-		let color = indicator_colors.includes(this.color)
-			? this.color.toLowerCase()
-			: 'grey';
-		
-		const buttons = $(`<div class="indicator-pill ${color}">${label}</div>`);
-=======
-		const buttons = $(`<div class="small pill">${label}</div>`);
-		if (this.color) {
-			let bg_color = count ? this.color: '#EEEEEE';
-			let text_color = count ? frappe.ui.color.get_contrast_color(bg_color): '#8D99A6';
-			buttons.css("background-color", bg_color);
-			buttons.css("color", text_color);
-		}
-
->>>>>>> 75c15633
-		buttons.appendTo(this.action_area);
+		let color = INDICATOR_COLORS.includes(this.color) && count ? this.color.toLowerCase() : 'gray';
+		$(`<div class="indicator-pill ${color}">${label}</div>`).appendTo(this.action_area);
 	}
 }