// Copyright (c) 2015, Frappe Technologies Pvt. Ltd. and Contributors
// MIT License. See license.txt

// for license information please see license.txt

frappe.provide("frappe.form.formatters");

frappe.form.link_formatters = {};

frappe.form.formatters = {
	_right: function(value, options) {
		if(options && (options.inline || options.only_value)) {
			return value;
		} else {
			return "<div style='text-align: right'>" + value + "</div>";
		}
	},
	Data: function(value) {
		return value==null ? "" : value;
	},
	Select: function(value) {
		return __(frappe.form.formatters["Data"](value));
	},
	Float: function(value, docfield, options, doc) {
		// don't allow 0 precision for Floats, hence or'ing with null
		var precision = docfield.precision
			|| cint(frappe.boot.sysdefaults && frappe.boot.sysdefaults.float_precision)
			|| null;
		if (docfield.options && docfield.options.trim()) {
			// options points to a currency field, but expects precision of float!
			docfield.precision = precision;
			return frappe.form.formatters.Currency(value, docfield, options, doc);

		} else {
			// show 1.000000 as 1
			if (!(options || {}).always_show_decimals && !is_null(value)) {
				var temp = cstr(value).split(".");
				if (temp[1]==undefined || cint(temp[1])===0) {
					precision = 0;
				}
			}

			return frappe.form.formatters._right(
				((value==null || value==="")
					? ""
					: format_number(value, null, precision)), options);
		}
	},
	Int: function(value, docfield, options) {
		return frappe.form.formatters._right(value==null ? "" : cint(value), options)
	},
	Percent: function(value, docfield, options) {
		const precision = (
			docfield.precision
			|| cint(
				frappe.boot.sysdefaults
				&& frappe.boot.sysdefaults.float_precision
			)
			|| 2
		);
		return frappe.form.formatters._right(flt(value, precision) + "%", options);
	},
	Rating: function(value) {
		return `<span class="rating">
	${Array.from(new Array(5)).map((_, i) =>
		`<i class="fa fa-fw fa-star ${i < (value || 0) ? "star-click": "" } star-icon" data-idx="${(i+1)}"></i>`
	).join('')}
		</span>`;
	},
	Currency: function (value, docfield, options, doc) {
		var currency  = frappe.meta.get_field_currency(docfield, doc);
		var precision = docfield.precision || cint(frappe.boot.sysdefaults.currency_precision) || 2;

		// If you change anything below, it's going to hurt a company in UAE, a bit.
		if (precision > 2) {
			var parts	 = cstr(value).split("."); // should be minimum 2, comes from the DB
			var decimals = parts.length > 1 ? parts[1] : ""; // parts.length == 2 ???

			if ( decimals.length < 3 || decimals.length < precision ) {
				const fraction = frappe.model.get_value(":Currency", currency, "fraction_units") || 100; // if not set, minimum 2.

				if (decimals.length < cstr(fraction).length) {
					precision = cstr(fraction).length - 1;
				}
			}
		}

		value = (value == null || value === "") ? "" : format_currency(value, currency, precision);

		if ( options && options.only_value ) {
			return value;
		} else {
			return frappe.form.formatters._right(value, options);
		}
	},
	Check: function(value) {
		if (value) {
			return `<input type="checkbox" class="disabled-selected">`;
		} else {
			return `<input type="checkbox" class="disabled-deselected">`;
		}
	},
	Link: function(value, docfield, options, doc) {
		var doctype = docfield._options || docfield.options;
		var original_value = value;
		if(value && value.match && value.match(/^['"].*['"]$/)) {
			value.replace(/^.(.*).$/, "$1");
		}

		if(options && (options.for_print || options.only_value)) {
			return value;
		}

		if(frappe.form.link_formatters[doctype]) {
			// don't apply formatters in case of composite (parent field of same type)
			if (doc && doctype !== doc.doctype) {
				value = frappe.form.link_formatters[doctype](value, doc, docfield);
			}
		}

		if(!value) {
			return "";
		}
		if(value[0] == "'" && value[value.length -1] == "'") {
			return value.substring(1, value.length - 1);
		}
		if(docfield && docfield.link_onclick) {
			return repl('<a onclick="%(onclick)s">%(value)s</a>',
				{onclick: docfield.link_onclick.replace(/"/g, '&quot;'), value:value});
		} else if(docfield && doctype) {
<<<<<<< HEAD
			return `<a
				href="/app/${encodeURIComponent(frappe.router.slug(doctype))}/${encodeURIComponent(original_value)}"
				data-doctype="${doctype}"
				data-name="${original_value}">
				${__(options && options.label || value)}</a>`
=======
			if (!frappe.model.can_select(doctype) && frappe.model.can_read(doctype)) {
				return `<a class="grey"
					href="#Form/${encodeURIComponent(doctype)}/${encodeURIComponent(original_value)}"
					data-doctype="${doctype}"
					data-name="${original_value}">
					${__(options && options.label || value)}</a>`;
			} else {
				return value;
			}

>>>>>>> 33f8ed96
		} else {
			return value;
		}
	},
	Date: function(value) {
		if (!frappe.datetime.str_to_user) {
			return value;
		}
		if (value) {
			value = frappe.datetime.str_to_user(value);
			// handle invalid date
			if (value==="Invalid date") {
				value = null;
			}
		}

		return value || "";
	},
	DateRange: function(value) {
		if($.isArray(value)) {
			return __("{0} to {1}", [frappe.datetime.str_to_user(value[0]), frappe.datetime.str_to_user(value[1])]);
		} else {
			return value || "";
		}
	},
	Datetime: function(value) {
		if(value) {
			var m = moment(frappe.datetime.convert_to_user_tz(value));
			if(frappe.boot.sysdefaults.time_zone) {
				m = m.tz(frappe.boot.sysdefaults.time_zone);
			}
			return m.format(frappe.boot.sysdefaults.date_format.toUpperCase()
				+  ' ' + frappe.boot.sysdefaults.time_format);
		} else {
			return "";
		}
	},
	Text: function(value) {
		if(value) {
			var tags = ["<p", "<div", "<br", "<table"];
			var match = false;

			for(var i=0; i<tags.length; i++) {
				if(value.match(tags[i])) {
					match = true;
					break;
				}
			}

			if(!match) {
				value = frappe.utils.replace_newlines(value);
			}
		}

		return frappe.form.formatters.Data(value);
	},
	Time: function(value) {
		if (value) {
			value = frappe.datetime.str_to_user(value, true);
		}

		return value || "";
	},
	Duration: function(value, docfield) {
		if (value) {
			let duration_options = frappe.utils.get_duration_options(docfield);
			value = frappe.utils.get_formatted_duration(value, duration_options);
		}

		return value || "";
	},
	LikedBy: function(value) {
		var html = "";
		$.each(JSON.parse(value || "[]"), function(i, v) {
			if(v) html+= frappe.avatar(v);
		});
		return html;
	},
	Tag: function(value) {
		var html = "";
		$.each((value || "").split(","), function(i, v) {
			if(v) html+= '<span class="label label-info" \
				style="margin-right: 7px; cursor: pointer;"\
				data-field="_user_tags" data-label="'+v+'">'+v +'</span>';
		});
		return html;
	},
	Comment: function(value) {
		return value;
	},
	Assign: function(value) {
		var html = "";
		$.each(JSON.parse(value || "[]"), function(i, v) {
			if(v) html+= '<span class="label label-warning" \
				style="margin-right: 7px;"\
				data-field="_assign">'+v+'</span>';
		});
		return html;
	},
	SmallText: function(value) {
		return frappe.form.formatters.Text(value);
	},
	TextEditor: function(value) {
		let formatted_value = frappe.form.formatters.Text(value);
		// to use ql-editor styles
		try {
			if (!$(formatted_value).find('.ql-editor').length) {
				formatted_value = `<div class="ql-editor read-mode">${formatted_value}</div>`;
			}
		} catch(e) {
			formatted_value = `<div class="ql-editor read-mode">${formatted_value}</div>`;
		}

		return formatted_value;
	},
	Code: function(value) {
		return "<pre>" + (value==null ? "" : $("<div>").text(value).html()) + "</pre>"
	},
	WorkflowState: function(value) {
		var workflow_state = frappe.get_doc("Workflow State", value);
		if(workflow_state) {
			return repl("<span class='label label-%(style)s' \
				data-workflow-state='%(value)s'\
				style='padding-bottom: 4px; cursor: pointer;'>\
				<i class='fa fa-small fa-white fa-%(icon)s'></i> %(value)s</span>", {
					value: value,
					style: workflow_state.style.toLowerCase(),
					icon: workflow_state.icon
				});
		} else {
			return "<span class='label'>" + value + "</span>";
		}
	},
	Email: function(value) {
		return $("<div></div>").text(value).html();
	},
	FileSize: function(value) {
		if(value > 1048576) {
			value = flt(flt(value) / 1048576, 1) + "M";
		} else if (value > 1024) {
			value = flt(flt(value) / 1024, 1) + "K";
		}
		return value;
	},
	TableMultiSelect: function(rows, df, options) {
		rows = rows || [];
		const meta = frappe.get_meta(df.options);
		const link_field = meta.fields.find(df => df.fieldtype === 'Link');
		const formatted_values = rows.map(row => {
			const value = row[link_field.fieldname];
			return frappe.format(value, link_field, options, row);
		});
		return formatted_values.join(', ');
	}
}

frappe.form.get_formatter = function(fieldtype) {
	if(!fieldtype)
		fieldtype = "Data";
	return frappe.form.formatters[fieldtype.replace(/ /g, "")] || frappe.form.formatters.Data;
}

frappe.format = function(value, df, options, doc) {
	if(!df) df = {"fieldtype":"Data"};
	var fieldtype = df.fieldtype || "Data";

	// format Dynamic Link as a Link
	if(fieldtype==="Dynamic Link") {
		fieldtype = "Link";
		df._options = doc ? doc[df.options] : null;
	}

	var formatter = df.formatter || frappe.form.get_formatter(fieldtype);

	var formatted = formatter(value, df, options, doc);

	if (typeof formatted == "string")
		formatted = frappe.dom.remove_script_and_style(formatted);

	return formatted;
};

frappe.get_format_helper = function(doc) {
	var helper = {
		get_formatted: function(fieldname) {
			var df = frappe.meta.get_docfield(doc.doctype, fieldname);
			if(!df) { console.log("fieldname not found: " + fieldname); }
			return frappe.format(doc[fieldname], df, {inline:1}, doc);
		}
	};
	$.extend(helper, doc);
	return helper;
};

frappe.form.link_formatters['User'] = function(value, doc, docfield) {
	let full_name = doc && (doc.full_name || (docfield && doc[`${docfield.fieldname}_full_name`]));
	return full_name || value;
};<|MERGE_RESOLUTION|>--- conflicted
+++ resolved
@@ -128,24 +128,15 @@
 			return repl('<a onclick="%(onclick)s">%(value)s</a>',
 				{onclick: docfield.link_onclick.replace(/"/g, '&quot;'), value:value});
 		} else if(docfield && doctype) {
-<<<<<<< HEAD
-			return `<a
-				href="/app/${encodeURIComponent(frappe.router.slug(doctype))}/${encodeURIComponent(original_value)}"
-				data-doctype="${doctype}"
-				data-name="${original_value}">
-				${__(options && options.label || value)}</a>`
-=======
 			if (!frappe.model.can_select(doctype) && frappe.model.can_read(doctype)) {
-				return `<a class="grey"
-					href="#Form/${encodeURIComponent(doctype)}/${encodeURIComponent(original_value)}"
+				return `<a
+					href="/app/${encodeURIComponent(frappe.router.slug(doctype))}/${encodeURIComponent(original_value)}"
 					data-doctype="${doctype}"
 					data-name="${original_value}">
-					${__(options && options.label || value)}</a>`;
+					${__(options && options.label || value)}</a>`
 			} else {
 				return value;
 			}
-
->>>>>>> 33f8ed96
 		} else {
 			return value;
 		}
