# -*- coding: utf-8 -*-
# Copyright (c) 2017, Frappe Technologies and contributors
# For license information, please see license.txt

from __future__ import unicode_literals
import frappe, json
from frappe.model.document import Document
from frappe.permissions import (get_valid_perms, update_permission_property)
from frappe import _
from frappe.core.utils import find
from frappe.desk.form.linked_with import get_linked_doctypes

class UserPermission(Document):
	def validate(self):
		duplicate_exists = frappe.db.get_all(self.doctype, filters={
			'allow': self.allow,
			'for_value': self.for_value,
			'user': self.user,
			'applicable_for': self.applicable_for,
			'apply_to_all_doctypes': self.apply_to_all_doctypes,
			'name': ['!=', self.name]
		}, limit=1)
		if duplicate_exists:
			frappe.throw(_("User permission already exists"), frappe.DuplicateEntryError)

	def on_update(self):
		frappe.cache().delete_value('user_permissions')
		frappe.publish_realtime('update_user_permissions')

	def on_trash(self): # pylint: disable=no-self-use
		frappe.cache().delete_value('user_permissions')
		frappe.publish_realtime('update_user_permissions')

@frappe.whitelist()
def get_user_permissions(user=None):
	'''Get all users permissions for the user as a dict of doctype'''
	# if this is called from client-side,
	# user can access only his/her user permissions
	if frappe.request and frappe.local.form_dict.cmd == 'get_user_permissions':
		user = frappe.session.user

	if not user:
		user = frappe.session.user

	cached_user_permissions = frappe.cache().hget("user_permissions", user)

	if cached_user_permissions is not None:
		return cached_user_permissions

	out = {}

	def add_doc_to_perm(perm, doc_name):
		# group rules for each type
		# for example if allow is "Customer", then build all allowed customers
		# in a list
		if not out.get(perm.allow):
			out[perm.allow] = []

		out[perm.allow].append({
			'doc': doc_name,
			'applicable_for': perm.get('applicable_for')
		})

	try:
		for perm in frappe.get_all('User Permission',
			fields=['allow', 'for_value', 'applicable_for'],
			filters=dict(user=user)):

			meta = frappe.get_meta(perm.allow)
			add_doc_to_perm(perm, perm.for_value)

			if meta.is_nested_set():
				decendants = frappe.db.get_descendants(perm.allow, perm.for_value)
				for doc in decendants:
					add_doc_to_perm(perm, doc)

		frappe.cache().hset("user_permissions", user, out)
<<<<<<< HEAD
	except frappe.db.SQLError:
		if frappe.db.is_table_missing():
=======

	except frappe.SQLError as e:
		if e.args[0]==1146:
>>>>>>> cc7eacda
			# called from patch
			pass

	return out

def user_permission_exists(user, allow, for_value, applicable_for=None):
	'''Checks if similar user permission already exists'''
	user_permissions = get_user_permissions(user).get(allow, [])
	if not user_permissions: return None
	has_same_user_permission = find(user_permissions, lambda perm:perm["doc"] == for_value and perm.get('applicable_for') == applicable_for)

	return has_same_user_permission

def get_applicable_for_doctype_list(doctype, txt, searchfield, start, page_len, filters):
	linked_doctypes = get_linked_doctypes(doctype, True).keys()
	linked_doctypes += [doctype]
	if txt:
		linked_doctypes = [d for d in linked_doctypes if txt in d.lower()]

	linked_doctypes.sort()

	return_list = []
	for doctype in linked_doctypes[start:page_len]:
		return_list.append([doctype])

	return return_list

def get_permitted_documents(doctype):
	return [d.get('doc') for d in get_user_permissions().get(doctype, []) \
		if d.get('doc')]<|MERGE_RESOLUTION|>--- conflicted
+++ resolved
@@ -75,14 +75,8 @@
 					add_doc_to_perm(perm, doc)
 
 		frappe.cache().hset("user_permissions", user, out)
-<<<<<<< HEAD
 	except frappe.db.SQLError:
 		if frappe.db.is_table_missing():
-=======
-
-	except frappe.SQLError as e:
-		if e.args[0]==1146:
->>>>>>> cc7eacda
 			# called from patch
 			pass
 
