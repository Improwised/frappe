# Copyright (c) 2015, Frappe Technologies Pvt. Ltd. and Contributors
# License: MIT. See LICENSE

import json
from collections.abc import Iterable
from datetime import timedelta

import frappe
import frappe.defaults
import frappe.permissions
import frappe.share
from frappe import STANDARD_USERS, _, msgprint, throw
from frappe.auth import MAX_PASSWORD_SIZE
from frappe.core.doctype.user_type.user_type import user_linked_with_permission_on_doctype
from frappe.desk.doctype.notification_settings.notification_settings import (
	create_notification_settings,
	toggle_notifications,
)
from frappe.desk.notifications import clear_notifications
from frappe.model.document import Document
from frappe.query_builder import DocType
from frappe.rate_limiter import rate_limit
from frappe.utils import (
	cint,
	escape_html,
	flt,
	format_datetime,
	get_formatted_email,
	get_system_timezone,
	has_gravatar,
	now_datetime,
	today,
)
from frappe.utils.deprecations import deprecated
from frappe.utils.password import check_password, get_password_reset_limit
from frappe.utils.password import update_password as _update_password
from frappe.utils.user import get_system_managers
from frappe.website.utils import is_signup_disabled


class User(Document):
	# begin: auto-generated types
	# This code is auto-generated. Do not modify anything in this block.

	from typing import TYPE_CHECKING

	if TYPE_CHECKING:
		from frappe.core.doctype.block_module.block_module import BlockModule
		from frappe.core.doctype.defaultvalue.defaultvalue import DefaultValue
		from frappe.core.doctype.has_role.has_role import HasRole
		from frappe.core.doctype.user_email.user_email import UserEmail
		from frappe.core.doctype.user_role_profile.user_role_profile import UserRoleProfile
		from frappe.core.doctype.user_social_login.user_social_login import UserSocialLogin
		from frappe.types import DF

		allowed_in_mentions: DF.Check
		api_key: DF.Data | None
		api_secret: DF.Password | None
		banner_image: DF.AttachImage | None
		bio: DF.SmallText | None
		birth_date: DF.Date | None
		block_modules: DF.Table[BlockModule]
		bypass_restrict_ip_check_if_2fa_enabled: DF.Check
		defaults: DF.Table[DefaultValue]
		desk_theme: DF.Literal["Light", "Dark", "Automatic"]
		document_follow_frequency: DF.Literal["Hourly", "Daily", "Weekly"]
		document_follow_notify: DF.Check
		email: DF.Data
		email_signature: DF.SmallText | None
		enabled: DF.Check
		first_name: DF.Data
		follow_assigned_documents: DF.Check
		follow_commented_documents: DF.Check
		follow_created_documents: DF.Check
		follow_liked_documents: DF.Check
		follow_shared_documents: DF.Check
		full_name: DF.Data | None
		gender: DF.Link | None
		home_settings: DF.Code | None
		interest: DF.SmallText | None
		language: DF.Link | None
		last_active: DF.Datetime | None
		last_ip: DF.ReadOnly | None
		last_known_versions: DF.Text | None
		last_login: DF.ReadOnly | None
		last_name: DF.Data | None
		last_password_reset_date: DF.Date | None
		last_reset_password_key_generated_on: DF.Datetime | None
		location: DF.Data | None
		login_after: DF.Int
		login_before: DF.Int
		logout_all_sessions: DF.Check
		middle_name: DF.Data | None
		mobile_no: DF.Data | None
		module_profile: DF.Link | None
		mute_sounds: DF.Check
		new_password: DF.Password | None
		onboarding_status: DF.SmallText | None
		phone: DF.Data | None
		redirect_url: DF.SmallText | None
		reset_password_key: DF.Data | None
		restrict_ip: DF.SmallText | None
		role_profile_name: DF.Link | None
		role_profiles: DF.TableMultiSelect[UserRoleProfile]
		roles: DF.Table[HasRole]
		send_me_a_copy: DF.Check
		send_welcome_email: DF.Check
		simultaneous_sessions: DF.Int
		social_logins: DF.Table[UserSocialLogin]
		thread_notify: DF.Check
		time_zone: DF.Autocomplete | None
		unsubscribed: DF.Check
		user_emails: DF.Table[UserEmail]
		user_image: DF.AttachImage | None
		user_type: DF.Link | None
		username: DF.Data | None
	# end: auto-generated types

	__new_password = None

	def __setup__(self):
		# because it is handled separately
		self.flags.ignore_save_passwords = ["new_password"]

	def autoname(self):
		"""set name as Email Address"""
		if self.get("is_admin") or self.get("is_guest"):
			self.name = self.first_name
		else:
			self.email = self.email.strip().lower()
			self.name = self.email

	def onload(self):
		from frappe.config import get_modules_from_all_apps

		self.set_onload("all_modules", sorted(m.get("module_name") for m in get_modules_from_all_apps()))

	def before_insert(self):
		self.flags.in_insert = True
		throttle_user_creation()

	def after_insert(self):
		create_notification_settings(self.name)
		frappe.cache.delete_key("users_for_mentions")
		frappe.cache.delete_key("enabled_users")

	def validate(self):
		# clear new password
		self.__new_password = self.new_password
		self.new_password = ""

		if not frappe.flags.in_test:
			self.password_strength_test()

		if self.name not in STANDARD_USERS:
			self.validate_email_type(self.email)
			self.validate_email_type(self.name)
		self.add_system_manager_role()
		self.move_role_profile_name_to_role_profiles()
		self.populate_role_profile_roles()
		self.check_roles_added()
		self.set_system_user()
		self.set_full_name()
		self.check_enable_disable()
		self.ensure_unique_roles()
		self.remove_all_roles_for_guest()
		self.validate_username()
		self.remove_disabled_roles()
		self.validate_user_email_inbox()
		ask_pass_update()
		self.validate_allowed_modules()
		self.validate_user_image()
		self.set_time_zone()
		if self.language == "Loading...":
			self.language = None

		if (self.name not in ["Administrator", "Guest"]) and (not self.get_social_login_userid("frappe")):
			self.set_social_login_userid("frappe", frappe.generate_hash(length=39))

	def populate_role_profile_roles(self):
		roles = []
		if self.role_profiles:
			for role_profile in self.role_profiles:
				role_profile = frappe.get_doc("Role Profile", role_profile.role_profile)
				roles.extend([role.role for role in role_profile.roles])
			self.set("roles", [])
			self.append_roles(*roles)

	@deprecated
	def validate_roles(self):
		self.populate_role_profile_roles()

	def move_role_profile_name_to_role_profiles(self):
		if not self.role_profile_name or any(
			(profile.role_profile == self.role_profile_name) for profile in self.role_profiles
		):
			return
		profile_exists = frappe.db.exists(
			"User Role Profile",
			{"parent": self.name, "role_profile": self.role_profile_name, "parenttype": "User"},
		)
		if not profile_exists:
			user_role_profile = frappe.get_doc(
				{
					"doctype": "User Role Profile",
					"role_profile": self.role_profile_name,
					"parent": self.name,
					"parenttype": "User",
					"parentfield": "role_profiles",
				}
			)
			user_role_profile.save(ignore_permissions=True)
			self.role_profiles.append(user_role_profile)

	def validate_allowed_modules(self):
		if self.module_profile:
			module_profile = frappe.get_doc("Module Profile", self.module_profile)
			self.set("block_modules", [])
			for d in module_profile.get("block_modules"):
				self.append("block_modules", {"module": d.module})

	def validate_user_image(self):
		if self.user_image and len(self.user_image) > 2000:
			frappe.throw(_("Not a valid User Image."))

	def on_update(self):
		# clear new password
		self.share_with_self()
		clear_notifications(user=self.name)
		frappe.clear_cache(user=self.name)
		now = frappe.flags.in_test or frappe.flags.in_install
		self.send_password_notification(self.__new_password)
		frappe.enqueue(
			"frappe.core.doctype.user.user.create_contact",
			user=self,
			ignore_mandatory=True,
			now=now,
			enqueue_after_commit=True,
		)

		if self.name not in STANDARD_USERS and not self.user_image:
			frappe.enqueue(
				"frappe.core.doctype.user.user.update_gravatar",
				name=self.name,
				now=now,
				enqueue_after_commit=True,
			)

		# Set user selected timezone
		if self.time_zone:
			frappe.defaults.set_default("time_zone", self.time_zone, self.name)

		if self.has_value_changed("enabled"):
			frappe.cache.delete_key("users_for_mentions")
			frappe.cache.delete_key("enabled_users")
		elif self.has_value_changed("allow_in_mentions") or self.has_value_changed("user_type"):
			frappe.cache.delete_key("users_for_mentions")

	def has_website_permission(self, ptype, user, verbose=False):
		"""Return True if current user is the session user."""
		return self.name == frappe.session.user

	def set_full_name(self):
		self.full_name = " ".join(filter(None, [self.first_name, self.last_name]))

	def check_enable_disable(self):
		# do not allow disabling administrator/guest
		if not cint(self.enabled) and self.name in STANDARD_USERS:
			frappe.throw(_("User {0} cannot be disabled").format(self.name))

		if not cint(self.enabled):
			self.a_system_manager_should_exist()

		# clear sessions if disabled
		if not cint(self.enabled) and getattr(frappe.local, "login_manager", None):
			frappe.local.login_manager.logout(user=self.name)

		# toggle notifications based on the user's status
		toggle_notifications(self.name, enable=cint(self.enabled), ignore_permissions=True)

	def add_system_manager_role(self):
		if self.is_system_manager_disabled():
			return

		# if adding system manager, do nothing
		if not cint(self.enabled) or (
			"System Manager" in [user_role.role for user_role in self.get("roles")]
		):
			return

		if (
			self.name not in STANDARD_USERS
			and self.user_type == "System User"
			and not self.get_other_system_managers()
			and cint(frappe.db.get_single_value("System Settings", "setup_complete"))
		):
			msgprint(_("Adding System Manager to this User as there must be atleast one System Manager"))
			self.append("roles", {"doctype": "Has Role", "role": "System Manager"})

		if self.name == "Administrator":
			# Administrator should always have System Manager Role
			self.extend(
				"roles",
				[
					{"doctype": "Has Role", "role": "System Manager"},
					{"doctype": "Has Role", "role": "Administrator"},
				],
			)

	def is_system_manager_disabled(self):
		return frappe.db.get_value("Role", {"name": "System Manager"}, ["disabled"])

	def email_new_password(self, new_password=None):
		if new_password and not self.flags.in_insert:
			_update_password(user=self.name, pwd=new_password, logout_all_sessions=self.logout_all_sessions)

	def set_system_user(self):
		"""For the standard users like admin and guest, the user type is fixed."""
		user_type_mapper = {"Administrator": "System User", "Guest": "Website User"}

		if self.user_type and not frappe.get_cached_value("User Type", self.user_type, "is_standard"):
			if user_type_mapper.get(self.name):
				self.user_type = user_type_mapper.get(self.name)
			else:
				self.set_roles_and_modules_based_on_user_type()
		else:
			"""Set as System User if any of the given roles has desk_access"""
			self.user_type = "System User" if self.has_desk_access() else "Website User"

	def set_roles_and_modules_based_on_user_type(self):
		user_type_doc = frappe.get_cached_doc("User Type", self.user_type)
		if user_type_doc.role:
			self.roles = []

			# Check whether User has linked with the 'Apply User Permission On' doctype or not
			if user_linked_with_permission_on_doctype(user_type_doc, self.name):
				self.append("roles", {"role": user_type_doc.role})

				frappe.msgprint(
					_("Role has been set as per the user type {0}").format(self.user_type), alert=True
				)

		user_type_doc.update_modules_in_user(self)

	def has_desk_access(self):
		"""Return true if any of the set roles has desk access"""
		if not self.roles:
			return False

		role_table = DocType("Role")
		return frappe.db.count(
			role_table,
			((role_table.desk_access == 1) & (role_table.name.isin([d.role for d in self.roles]))),
		)

	def share_with_self(self):
		if self.name in STANDARD_USERS:
			return

		frappe.share.add_docshare(
			self.doctype, self.name, self.name, write=1, share=1, flags={"ignore_share_permission": True}
		)

	def validate_share(self, docshare):
		pass
		# if docshare.user == self.name:
		# 	if self.user_type=="System User":
		# 		if docshare.share != 1:
		# 			frappe.throw(_("Sorry! User should have complete access to their own record."))
		# 	else:
		# 		frappe.throw(_("Sorry! Sharing with Website User is prohibited."))

	def send_password_notification(self, new_password):
		try:
			if self.flags.in_insert:
				if self.name not in STANDARD_USERS:
					if new_password:
						# new password given, no email required
						_update_password(
							user=self.name, pwd=new_password, logout_all_sessions=self.logout_all_sessions
						)

					if not self.flags.no_welcome_mail and cint(self.send_welcome_email):
						self.send_welcome_mail_to_user()
						self.flags.email_sent = 1
						if frappe.session.user != "Guest":
							msgprint(_("Welcome email sent"))
						return
			else:
				self.email_new_password(new_password)

		except frappe.OutgoingEmailError:
			frappe.clear_last_message()
			frappe.msgprint(
				_("Please setup default outgoing Email Account from Settings > Email Account"), alert=True
			)
			# email server not set, don't send email
			self.log_error("Unable to send new password notification")

	@Document.hook
	def validate_reset_password(self):
		pass

	def reset_password(self, send_email=False, password_expired=False):
		from frappe.utils import get_url, random_string

		key = random_string(32)
		self.db_set("reset_password_key", key)
		self.db_set("last_reset_password_key_generated_on", now_datetime())

		url = "/update-password?key=" + key
		if password_expired:
			url = "/update-password?key=" + key + "&password_expired=true"

		link = get_url(url)
		if send_email:
			self.password_reset_mail(link)

		return link

	def get_other_system_managers(self):
		user_doctype = DocType("User").as_("user")
		user_role_doctype = DocType("Has Role").as_("user_role")
		return (
			frappe.qb.from_(user_doctype)
			.from_(user_role_doctype)
			.select(user_doctype.name)
			.where(user_role_doctype.role == "System Manager")
			.where(user_doctype.enabled == 1)
			.where(user_role_doctype.parent == user_doctype.name)
			.where(user_role_doctype.parent.notin(["Administrator", self.name]))
			.limit(1)
		).run()

	def get_fullname(self):
		"""get first_name space last_name"""
		return (self.first_name or "") + (self.first_name and " " or "") + (self.last_name or "")

	def password_reset_mail(self, link):
		reset_password_template = frappe.db.get_system_setting("reset_password_template")

		self.send_login_mail(
			_("Password Reset"),
			"password_reset",
			{"link": link},
			now=True,
			custom_template=reset_password_template,
		)

	def send_welcome_mail_to_user(self):
		from frappe.utils import get_url

		link = self.reset_password()
		subject = None
		method = frappe.get_hooks("welcome_email")
		if method:
			subject = frappe.get_attr(method[-1])()
		if not subject:
			site_name = frappe.db.get_default("site_name") or frappe.get_conf().get("site_name")
			if site_name:
				subject = _("Welcome to {0}").format(site_name)
			else:
				subject = _("Complete Registration")

		welcome_email_template = frappe.db.get_system_setting("welcome_email_template")

		self.send_login_mail(
			subject,
			"new_user",
			dict(
				link=link,
				site_url=get_url(),
			),
			custom_template=welcome_email_template,
		)

	def send_login_mail(self, subject, template, add_args, now=None, custom_template=None):
		"""send mail with login details"""
		from frappe.utils import get_url
		from frappe.utils.user import get_user_fullname

		created_by = get_user_fullname(frappe.session["user"])
		if created_by == "Guest":
			created_by = "Administrator"

		args = {
			"first_name": self.first_name or self.last_name or "user",
			"user": self.name,
			"title": subject,
			"login_url": get_url(),
			"created_by": created_by,
		}

		args.update(add_args)

		sender = (
			frappe.session.user not in STANDARD_USERS and get_formatted_email(frappe.session.user) or None
		)

		if custom_template:
			from frappe.email.doctype.email_template.email_template import get_email_template

			email_template = get_email_template(custom_template, args)
			subject = email_template.get("subject")
			content = email_template.get("message")

		frappe.sendmail(
			recipients=self.email,
			sender=sender,
			subject=subject,
			template=template if not custom_template else None,
			content=content if custom_template else None,
			args=args,
			header=[subject, "green"],
			delayed=(not now) if now is not None else self.flags.delay_emails,
			retry=3,
		)

	def a_system_manager_should_exist(self):
		if self.is_system_manager_disabled():
			return

		if not self.get_other_system_managers():
			throw(_("There should remain at least one System Manager"))

	def on_trash(self):
		frappe.clear_cache(user=self.name)
		if self.name in STANDARD_USERS:
			throw(_("User {0} cannot be deleted").format(self.name))

		self.a_system_manager_should_exist()

		# disable the user and log him/her out
		self.enabled = 0
		if getattr(frappe.local, "login_manager", None):
			frappe.local.login_manager.logout(user=self.name)

		# delete todos
		frappe.db.delete("ToDo", {"allocated_to": self.name})
		todo_table = DocType("ToDo")
		(
			frappe.qb.update(todo_table)
			.set(todo_table.assigned_by, None)
			.where(todo_table.assigned_by == self.name)
		).run()

		# delete events
		frappe.db.delete("Event", {"owner": self.name, "event_type": "Private"})

		# delete shares
		frappe.db.delete("DocShare", {"user": self.name})
		# delete messages
		table = DocType("Communication")
		frappe.db.delete(
			table,
			filters=(
				(table.communication_type.isin(["Chat", "Notification"]))
				& (table.reference_doctype == "User")
				& ((table.reference_name == self.name) | table.owner == self.name)
			),
			run=False,
		)
		# unlink contact
		table = DocType("Contact")
		frappe.qb.update(table).where(table.user == self.name).set(table.user, None).run()

		# delete notification settings
		frappe.delete_doc("Notification Settings", self.name, ignore_permissions=True)

		if self.get("allow_in_mentions"):
			frappe.cache.delete_key("users_for_mentions")

		frappe.cache.delete_key("enabled_users")

		# delete user permissions
		frappe.db.delete("User Permission", {"user": self.name})

		# Delete OAuth data
		frappe.db.delete("OAuth Authorization Code", {"user": self.name})
		frappe.db.delete("Token Cache", {"user": self.name})

	def before_rename(self, old_name, new_name, merge=False):
		frappe.clear_cache(user=old_name)
		self.validate_rename(old_name, new_name)

	def validate_rename(self, old_name, new_name):
		# do not allow renaming administrator and guest
		if old_name in STANDARD_USERS:
			throw(_("User {0} cannot be renamed").format(self.name))

		self.validate_email_type(new_name)

	def validate_email_type(self, email):
		from frappe.utils import validate_email_address

		validate_email_address(email.strip(), True)

	def after_rename(self, old_name, new_name, merge=False):
		tables = frappe.db.get_tables()
		for tab in tables:
			desc = frappe.db.get_table_columns_description(tab)
			has_fields = [d.get("name") for d in desc if d.get("name") in ["owner", "modified_by"]]
			for field in has_fields:
				frappe.db.sql(
<<<<<<< HEAD
					"""UPDATE `%s`
                    SET `%s` = %s
                    WHERE `%s` = %s"""
					% (tab, field, "%s", field, "%s"),
=======
					"""UPDATE `{}`
					SET `{}` = {}
					WHERE `{}` = {}""".format(tab, field, "%s", field, "%s"),
>>>>>>> 4ceb5c32
					(new_name, old_name),
				)

		if frappe.db.exists("Notification Settings", old_name):
			frappe.rename_doc("Notification Settings", old_name, new_name, force=True, show_alert=False)

		# set email
		frappe.db.set_value("User", new_name, "email", new_name)

	def append_roles(self, *roles):
		"""Add roles to user"""
		current_roles = [d.role for d in self.get("roles")]
		for role in roles:
			if role in current_roles:
				continue
			self.append("roles", {"role": role})

	def add_roles(self, *roles):
		"""Add roles to user and save"""
		self.append_roles(*roles)
		self.save()

	def remove_roles(self, *roles):
		existing_roles = {d.role: d for d in self.get("roles")}
		for role in roles:
			if role in existing_roles:
				self.get("roles").remove(existing_roles[role])

		self.save()

	def remove_all_roles_for_guest(self):
		if self.name == "Guest":
			self.set("roles", list({d for d in self.get("roles") if d.role == "Guest"}))

	def remove_disabled_roles(self):
		disabled_roles = [d.name for d in frappe.get_all("Role", filters={"disabled": 1})]
		for role in list(self.get("roles")):
			if role.role in disabled_roles:
				self.get("roles").remove(role)

	def ensure_unique_roles(self):
		exists = []
		for d in self.get("roles"):
			if (not d.role) or (d.role in exists):
				self.get("roles").remove(d)
			else:
				exists.append(d.role)

	def validate_username(self):
		if not self.username and self.is_new() and self.first_name:
			self.username = frappe.scrub(self.first_name)

		if not self.username:
			return

		# strip space and @
		self.username = self.username.strip(" @")

		if self.username_exists():
			if self.user_type == "System User":
				frappe.msgprint(_("Username {0} already exists").format(self.username))
				self.suggest_username()

			self.username = ""

	def password_strength_test(self):
		"""test password strength"""
		if self.flags.ignore_password_policy:
			return

		if self.__new_password:
			user_data = (self.first_name, self.middle_name, self.last_name, self.email, self.birth_date)
			result = test_password_strength(self.__new_password, user_data=user_data)
			feedback = result.get("feedback", None)

			if feedback and not feedback.get("password_policy_validation_passed", False):
				handle_password_test_fail(feedback)

	def suggest_username(self):
		def _check_suggestion(suggestion):
			if self.username != suggestion and not self.username_exists(suggestion):
				return suggestion

			return None

		# @firstname
		username = _check_suggestion(frappe.scrub(self.first_name))

		if not username:
			# @firstname_last_name
			username = _check_suggestion(frappe.scrub("{} {}".format(self.first_name, self.last_name or "")))

		if username:
			frappe.msgprint(_("Suggested Username: {0}").format(username))

		return username

	def username_exists(self, username=None):
		return frappe.db.get_value("User", {"username": username or self.username, "name": ("!=", self.name)})

	def get_blocked_modules(self):
		"""Return list of modules blocked for that user."""
		return [d.module for d in self.block_modules] if self.block_modules else []

	def validate_user_email_inbox(self):
		"""check if same email account added in User Emails twice"""

		email_accounts = [user_email.email_account for user_email in self.user_emails]
		if len(email_accounts) != len(set(email_accounts)):
			frappe.throw(_("Email Account added multiple times"))

	def get_social_login_userid(self, provider: str):
		try:
			for p in self.social_logins:
				if p.provider == provider:
					return p.userid
		except Exception:
			return None

	def set_social_login_userid(self, provider, userid, username=None):
		social_logins = {"provider": provider, "userid": userid}

		if username:
			social_logins["username"] = username

		self.append("social_logins", social_logins)

	def get_restricted_ip_list(self):
		return get_restricted_ip_list(self)

	@classmethod
	def find_by_credentials(cls, user_name: str, password: str, validate_password: bool = True):
		"""Find the user by credentials.

		This is a login utility that needs to check login related system settings while finding the user.
		1. Find user by email ID by default
		2. If allow_login_using_mobile_number is set, you can use mobile number while finding the user.
		3. If allow_login_using_user_name is set, you can use username while finding the user.
		"""

		login_with_mobile = cint(frappe.get_system_settings("allow_login_using_mobile_number"))
		login_with_username = cint(frappe.get_system_settings("allow_login_using_user_name"))

		or_filters = [{"name": user_name}]
		if login_with_mobile:
			or_filters.append({"mobile_no": user_name})
		if login_with_username:
			or_filters.append({"username": user_name})

		users = frappe.get_all("User", fields=["name", "enabled"], or_filters=or_filters, limit=1)
		if not users:
			return

		user = users[0]
		user["is_authenticated"] = True
		if validate_password:
			try:
				check_password(user["name"], password, delete_tracker_cache=False)
			except frappe.AuthenticationError:
				user["is_authenticated"] = False

		return user

	def set_time_zone(self):
		if not self.time_zone:
			self.time_zone = get_system_timezone()

	def check_roles_added(self):
		if self.user_type != "System User" or self.roles or not self.is_new():
			return

		frappe.msgprint(
			_("Newly created user {0} has no roles enabled.").format(frappe.bold(self.name)),
			title=_("No Roles Specified"),
			indicator="orange",
			primary_action={
				"label": _("Add Roles"),
				"client_action": "frappe.set_route",
				"args": ["Form", self.doctype, self.name],
			},
		)


@frappe.whitelist()
def get_timezones():
	import pytz

	return {"timezones": pytz.all_timezones}


@frappe.whitelist()
def get_all_roles():
	"""return all roles"""
	active_domains = frappe.get_active_domains()

	roles = frappe.get_all(
		"Role",
		filters={
			"name": ("not in", frappe.permissions.AUTOMATIC_ROLES),
			"disabled": 0,
		},
		or_filters={"ifnull(restrict_to_domain, '')": "", "restrict_to_domain": ("in", active_domains)},
		order_by="name",
	)

	return sorted([role.get("name") for role in roles])


@frappe.whitelist()
def get_roles(arg=None):
	"""get roles for a user"""
	return frappe.get_roles(frappe.form_dict["uid"])


@frappe.whitelist()
def get_perm_info(role):
	"""get permission info"""
	from frappe.permissions import get_all_perms

	return get_all_perms(role)


@frappe.whitelist(allow_guest=True)
def update_password(
	new_password: str, logout_all_sessions: int = 0, key: str = None, old_password: str = None
):
	"""Update password for the current user.

	Args:
	    new_password (str): New password.
	    logout_all_sessions (int, optional): If set to 1, all other sessions will be logged out. Defaults to 0.
	    key (str, optional): Password reset key. Defaults to None.
	    old_password (str, optional): Old password. Defaults to None.
	"""

	if len(new_password) > MAX_PASSWORD_SIZE:
		frappe.throw(_("Password size exceeded the maximum allowed size."))

	result = test_password_strength(new_password)
	feedback = result.get("feedback", None)

	if feedback and not feedback.get("password_policy_validation_passed", False):
		handle_password_test_fail(feedback)

	res = _get_user_for_update_password(key, old_password)
	if res.get("message"):
		frappe.local.response.http_status_code = 410
		return res["message"]
	else:
		user = res["user"]

	logout_all_sessions = cint(logout_all_sessions) or frappe.get_system_settings("logout_on_password_reset")
	_update_password(user, new_password, logout_all_sessions=cint(logout_all_sessions))

	user_doc, redirect_url = reset_user_data(user)

	# get redirect url from cache
	redirect_to = frappe.cache.hget("redirect_after_login", user)
	if redirect_to:
		redirect_url = redirect_to
		frappe.cache.hdel("redirect_after_login", user)

	frappe.local.login_manager.login_as(user)

	frappe.db.set_value("User", user, "last_password_reset_date", today())
	frappe.db.set_value("User", user, "reset_password_key", "")

	if user_doc.user_type == "System User":
		return "/app"
	else:
		return redirect_url or "/"


@frappe.whitelist(allow_guest=True)
def test_password_strength(new_password: str, key=None, old_password=None, user_data: tuple | None = None):
	from frappe.utils.deprecations import deprecation_warning
	from frappe.utils.password_strength import test_password_strength as _test_password_strength

	if key is not None or old_password is not None:
		deprecation_warning(
			"Arguments `key` and `old_password` are deprecated in function `test_password_strength`."
		)

	enable_password_policy = frappe.get_system_settings("enable_password_policy")

	if not enable_password_policy:
		return {}

	if not user_data:
		user_data = frappe.db.get_value(
			"User", frappe.session.user, ["first_name", "middle_name", "last_name", "email", "birth_date"]
		)

	if new_password:
		result = _test_password_strength(new_password, user_inputs=user_data)
		password_policy_validation_passed = False
		minimum_password_score = cint(frappe.get_system_settings("minimum_password_score"))

		# score should be greater than 0 and minimum_password_score
		if result.get("score") and result.get("score") >= minimum_password_score:
			password_policy_validation_passed = True

		result["feedback"]["password_policy_validation_passed"] = password_policy_validation_passed
		result.pop("password", None)
		return result


@frappe.whitelist()
def has_email_account(email: str):
	return frappe.get_list("Email Account", filters={"email_id": email})


@frappe.whitelist(allow_guest=False)
def get_email_awaiting(user):
	return frappe.get_all(
		"User Email",
		fields=["email_account", "email_id"],
		filters={"awaiting_password": 1, "parent": user, "used_oauth": 0},
	)


def ask_pass_update():
	# update the sys defaults as to awaiting users
	from frappe.utils import set_default

	password_list = frappe.get_all(
		"User Email", filters={"awaiting_password": 1, "used_oauth": 0}, pluck="parent", distinct=True
	)
	set_default("email_user_password", ",".join(password_list))


def _get_user_for_update_password(key, old_password):
	# verify old password
	result = frappe._dict()
	if key:
		user = frappe.db.get_value(
			"User", {"reset_password_key": key}, ["name", "last_reset_password_key_generated_on"]
		)
		result.user, last_reset_password_key_generated_on = user or (None, None)
		if result.user:
			reset_password_link_expiry = cint(
				frappe.get_system_settings("reset_password_link_expiry_duration")
			)
			if (
				reset_password_link_expiry
				and now_datetime()
				> last_reset_password_key_generated_on + timedelta(seconds=reset_password_link_expiry)
			):
				result.message = _("The reset password link has been expired")
		else:
			result.message = _("The reset password link has either been used before or is invalid")
	elif old_password:
		# verify old password
		frappe.local.login_manager.check_password(frappe.session.user, old_password)
		user = frappe.session.user
		result.user = user
	return result


def reset_user_data(user):
	user_doc = frappe.get_doc("User", user)
	redirect_url = user_doc.redirect_url
	user_doc.reset_password_key = ""
	user_doc.redirect_url = ""
	user_doc.save(ignore_permissions=True)

	return user_doc, redirect_url


@frappe.whitelist()
def verify_password(password):
	frappe.local.login_manager.check_password(frappe.session.user, password)


@frappe.whitelist(allow_guest=True)
def sign_up(email: str, full_name: str, redirect_to: str) -> tuple[int, str]:
	if is_signup_disabled():
		frappe.throw(_("Sign Up is disabled"), title=_("Not Allowed"))

	user = frappe.db.get("User", {"email": email})
	if user:
		if user.enabled:
			return 0, _("Already Registered")
		else:
			return 0, _("Registered but disabled")
	else:
		if frappe.db.get_creation_count("User", 60) > 300:
			frappe.respond_as_web_page(
				_("Temporarily Disabled"),
				_(
					"Too many users signed up recently, so the registration is disabled. Please try back in an hour"
				),
				http_status_code=429,
			)

		from frappe.utils import random_string

		user = frappe.get_doc(
			{
				"doctype": "User",
				"email": email,
				"first_name": escape_html(full_name),
				"enabled": 1,
				"new_password": random_string(10),
				"user_type": "Website User",
			}
		)
		user.flags.ignore_permissions = True
		user.flags.ignore_password_policy = True
		user.insert()

		# set default signup role as per Portal Settings
		default_role = frappe.db.get_single_value("Portal Settings", "default_role")
		if default_role:
			user.add_roles(default_role)

		if redirect_to:
			frappe.cache.hset("redirect_after_login", user.name, redirect_to)

		if user.flags.email_sent:
			return 1, _("Please check your email for verification")
		else:
			return 2, _("Please ask your administrator to verify your sign-up")


@frappe.whitelist(allow_guest=True)
@rate_limit(limit=get_password_reset_limit, seconds=60 * 60)
def reset_password(user: str) -> str:
	if user == "Administrator":
		return "not allowed"

	try:
		user: User = frappe.get_doc("User", user)
		if not user.enabled:
			return "disabled"

		user.validate_reset_password()
		user.reset_password(send_email=True)

		return frappe.msgprint(
			msg=_("Password reset instructions have been sent to your email"),
			title=_("Password Email Sent"),
		)
	except frappe.DoesNotExistError:
		frappe.local.response["http_status_code"] = 404
		frappe.clear_messages()
		return "not found"


@frappe.whitelist()
@frappe.validate_and_sanitize_search_inputs
def user_query(doctype, txt, searchfield, start, page_len, filters):
	from frappe.desk.reportview import get_filters_cond, get_match_cond

	doctype = "User"
	conditions = []

	user_type_condition = "and user_type != 'Website User'"
	if filters and filters.get("ignore_user_type") and frappe.session.data.user_type == "System User":
		user_type_condition = ""
	filters and filters.pop("ignore_user_type", None)

	txt = f"%{txt}%"
	return frappe.db.sql(
		"""SELECT `name`, CONCAT_WS(' ', first_name, middle_name, last_name)
        FROM `tabUser`
        WHERE `enabled`=1
            {user_type_condition}
            AND `docstatus` < 2
            AND `name` NOT IN ({standard_users})
            AND ({key} LIKE %(txt)s
                OR CONCAT_WS(' ', first_name, middle_name, last_name) LIKE %(txt)s)
            {fcond} {mcond}
        ORDER BY
            CASE WHEN `name` LIKE %(txt)s THEN 0 ELSE 1 END,
            CASE WHEN concat_ws(' ', first_name, middle_name, last_name) LIKE %(txt)s
                THEN 0 ELSE 1 END,
            NAME asc
        LIMIT %(page_len)s OFFSET %(start)s
    """.format(
			user_type_condition=user_type_condition,
			standard_users=", ".join(frappe.db.escape(u) for u in STANDARD_USERS),
			key=searchfield,
			fcond=get_filters_cond(doctype, filters, conditions),
			mcond=get_match_cond(doctype),
		),
		dict(start=start, page_len=page_len, txt=txt),
	)


def get_total_users():
	"""Return total number of system users."""
	return flt(
		frappe.db.sql(
			"""SELECT SUM(`simultaneous_sessions`)
		FROM `tabUser`
		WHERE `enabled` = 1
		AND `user_type` = 'System User'
		AND `name` NOT IN ({})""".format(", ".join(["%s"] * len(STANDARD_USERS))),
			STANDARD_USERS,
		)[0][0]
	)


def get_system_users(exclude_users: Iterable[str] | str | None = None, limit: int | None = None):
	_excluded_users = list(STANDARD_USERS)
	if isinstance(exclude_users, str):
		_excluded_users.append(exclude_users)
	elif isinstance(exclude_users, Iterable):
		_excluded_users.extend(exclude_users)

	return frappe.get_all(
		"User",
		filters={
			"enabled": 1,
			"user_type": ("!=", "Website User"),
			"name": ("not in", _excluded_users),
		},
		pluck="name",
		limit=limit,
	)


def get_active_users():
	"""Return number of system users who logged in, in the last 3 days."""
	return frappe.db.sql(
		"""select count(*) from `tabUser`
		where enabled = 1 and user_type != 'Website User'
		and name not in ({})
		and hour(timediff(now(), last_active)) < 72""".format(", ".join(["%s"] * len(STANDARD_USERS))),
		STANDARD_USERS,
	)[0][0]


def get_website_users():
	"""Return total number of website users."""
	return frappe.db.count("User", filters={"enabled": True, "user_type": "Website User"})


def get_active_website_users():
	"""Return number of website users who logged in, in the last 3 days."""
	return frappe.db.sql(
		"""select count(*) from `tabUser`
        where enabled = 1 and user_type = 'Website User'
        and hour(timediff(now(), last_active)) < 72"""
	)[0][0]


def get_permission_query_conditions(user):
	if user == "Administrator":
		return ""
	else:
		return """(`tabUser`.name not in ({standard_users}))""".format(
			standard_users=", ".join(frappe.db.escape(user) for user in STANDARD_USERS)
		)


def has_permission(doc, user):
	if (user != "Administrator") and (doc.name in STANDARD_USERS):
		# dont allow non Administrator user to view / edit Administrator user
		return False
	return True


def notify_admin_access_to_system_manager(login_manager=None):
	if (
		login_manager
		and login_manager.user == "Administrator"
		and frappe.local.conf.notify_admin_access_to_system_manager
	):
		site = '<a href="{0}" target="_blank">{0}</a>'.format(frappe.local.request.host_url)
		date_and_time = "<b>{}</b>".format(format_datetime(now_datetime(), format_string="medium"))
		ip_address = frappe.local.request_ip

		access_message = _("Administrator accessed {0} on {1} via IP Address {2}.").format(
			site, date_and_time, ip_address
		)

		frappe.sendmail(
			recipients=get_system_managers(),
			subject=_("Administrator Logged In"),
			template="administrator_logged_in",
			args={"access_message": access_message},
			header=["Access Notification", "orange"],
		)


def handle_password_test_fail(feedback: dict):
	# Backward compatibility
	if "feedback" in feedback:
		feedback = feedback["feedback"]

	suggestions = feedback.get("suggestions", [])
	warning = feedback.get("warning", "")

	frappe.throw(msg=" ".join([warning] + suggestions), title=_("Invalid Password"))


def update_gravatar(name):
	gravatar = has_gravatar(name)
	if gravatar:
		frappe.db.set_value("User", name, "user_image", gravatar)


def throttle_user_creation():
	if frappe.flags.in_import:
		return

	if frappe.db.get_creation_count("User", 60) > frappe.local.conf.get("throttle_user_limit", 60):
		frappe.throw(_("Throttled"))


@frappe.whitelist()
def get_role_profiles(role_profiles):
	profiles = json.loads(role_profiles)
	roles = []
	for profile in profiles:
		role = frappe.get_doc("Role Profile", {"role_profile": profile.get("role_profile")}).roles
		roles.extend(role)
	return roles


@frappe.whitelist()
def get_module_profile(module_profile: str):
	module_profile = frappe.get_doc("Module Profile", {"module_profile_name": module_profile})
	return module_profile.get("block_modules")


def create_contact(user, ignore_links=False, ignore_mandatory=False):
	from frappe.contacts.doctype.contact.contact import get_contact_name

	if user.name in ["Administrator", "Guest"]:
		return

	contact_name = get_contact_name(user.email)
	if not contact_name:
		try:
			contact = frappe.get_doc(
				{
					"doctype": "Contact",
					"first_name": user.first_name,
					"last_name": user.last_name,
					"user": user.name,
					"gender": user.gender,
				}
			)

			if user.email:
				contact.add_email(user.email, is_primary=True)

			if user.phone:
				contact.add_phone(user.phone, is_primary_phone=True)

			if user.mobile_no:
				contact.add_phone(user.mobile_no, is_primary_mobile_no=True)

			contact.insert(
				ignore_permissions=True, ignore_links=ignore_links, ignore_mandatory=ignore_mandatory
			)
		except frappe.DuplicateEntryError:
			pass
	else:
		try:
			contact = frappe.get_doc("Contact", contact_name)
			contact.first_name = user.first_name
			contact.last_name = user.last_name
			contact.gender = user.gender

			# Add mobile number if phone does not exists in contact
			if user.phone and not any(new_contact.phone == user.phone for new_contact in contact.phone_nos):
				# Set primary phone if there is no primary phone number
				contact.add_phone(
					user.phone,
					is_primary_phone=not any(
						new_contact.is_primary_phone == 1 for new_contact in contact.phone_nos
					),
				)

			# Add mobile number if mobile does not exists in contact
			if user.mobile_no and not any(
				new_contact.phone == user.mobile_no for new_contact in contact.phone_nos
			):
				# Set primary mobile if there is no primary mobile number
				contact.add_phone(
					user.mobile_no,
					is_primary_mobile_no=not any(
						new_contact.is_primary_mobile_no == 1 for new_contact in contact.phone_nos
					),
				)

			contact.save(ignore_permissions=True)
		except frappe.TimestampMismatchError:
			raise frappe.RetryBackgroundJobError


def get_restricted_ip_list(user):
	if not user.restrict_ip:
		return

	return [i.strip() for i in user.restrict_ip.split(",")]


@frappe.whitelist()
def generate_keys(user: str):
	"""
	generate api key and api secret

	:param user: str
	"""
	frappe.only_for("System Manager")
	user_details: User = frappe.get_doc("User", user)
	api_secret = frappe.generate_hash(length=15)
	# if api key is not set generate api key
	if not user_details.api_key:
		api_key = frappe.generate_hash(length=15)
		user_details.api_key = api_key
	user_details.api_secret = api_secret
	user_details.save()

	return {"api_secret": api_secret}


@frappe.whitelist()
def switch_theme(theme):
	if theme in ["Dark", "Light", "Automatic"]:
		frappe.db.set_value("User", frappe.session.user, "desk_theme", theme)


def get_enabled_users():
	def _get_enabled_users():
		enabled_users = frappe.get_all("User", filters={"enabled": "1"}, pluck="name")
		return enabled_users

	return frappe.cache.get_value("enabled_users", _get_enabled_users)<|MERGE_RESOLUTION|>--- conflicted
+++ resolved
@@ -602,16 +602,9 @@
 			has_fields = [d.get("name") for d in desc if d.get("name") in ["owner", "modified_by"]]
 			for field in has_fields:
 				frappe.db.sql(
-<<<<<<< HEAD
-					"""UPDATE `%s`
-                    SET `%s` = %s
-                    WHERE `%s` = %s"""
-					% (tab, field, "%s", field, "%s"),
-=======
 					"""UPDATE `{}`
 					SET `{}` = {}
 					WHERE `{}` = {}""".format(tab, field, "%s", field, "%s"),
->>>>>>> 4ceb5c32
 					(new_name, old_name),
 				)
 
