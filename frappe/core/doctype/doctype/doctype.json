--- conflicted
+++ resolved
@@ -696,11 +696,7 @@
    "link_fieldname": "reference_doctype"
   }
  ],
-<<<<<<< HEAD
- "modified": "2022-10-06 15:20:12.186038",
-=======
  "modified": "2022-09-02 12:05:59.589751",
->>>>>>> 17e546f1
  "modified_by": "Administrator",
  "module": "Core",
  "name": "DocType",
