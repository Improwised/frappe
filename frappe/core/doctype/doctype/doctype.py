--- conflicted
+++ resolved
@@ -398,8 +398,10 @@
 			frappe.db.sql("""update tabSingles set value=%s
 				where doctype=%s and field='name' and value = %s""", (new, new, old))
 		else:
-<<<<<<< HEAD
-			frappe.db.sql("rename table `tab%s` to `tab%s`" % (old, new))
+			frappe.db.multisql({
+				"mariadb": f"RENAME TABLE `tab{old}` TO `tab{new}`",
+				"postgres": f"ALTER TABLE `tab{old}` RENAME TO `tab{new}`"
+			})
 			frappe.db.commit()
 
 		# Do not rename and move files and folders for custom doctype
@@ -414,12 +416,6 @@
 		if not self.custom:
 			for site in frappe.utils.get_sites():
 				frappe.cache().delete(f"{site}:doctype_classes", self.name)
-=======
-			frappe.db.multisql({
-				"mariadb": f"RENAME TABLE `tab{old}` TO `tab{new}`",
-				"postgres": f"ALTER TABLE `tab{old}` RENAME TO `tab{new}`"
-			})
->>>>>>> 393b605c
 
 	def rename_files_and_folders(self, old, new):
 		# move files
