--- conflicted
+++ resolved
@@ -491,7 +491,6 @@
    "options": "Sunday\nMonday\nTuesday\nWednesday\nThursday\nFriday\nSaturday"
   },
   {
-<<<<<<< HEAD
    "default": "30",
    "description": "Number of days after which the shared document link will be expired",
    "fieldname": "document_share_key_expiry",
@@ -503,7 +502,8 @@
    "fieldname": "allow_older_web_view_links",
    "fieldtype": "Check",
    "label": "Allow Older Web View Links (Insecure)"
-=======
+   },
+   {
    "fieldname": "column_break_64",
    "fieldtype": "Column Break"
   },
@@ -512,17 +512,12 @@
    "fieldname": "max_auto_email_report_per_user",
    "fieldtype": "Int",
    "label": "Max auto email report per user"
->>>>>>> c31eca3b
   }
  ],
  "icon": "fa fa-cog",
  "issingle": 1,
  "links": [],
-<<<<<<< HEAD
- "modified": "2022-02-07 03:36:17.319666",
-=======
- "modified": "2022-04-21 09:11:35.218721",
->>>>>>> c31eca3b
+ "modified": "2022-04-22 09:11:35.218721",
  "modified_by": "Administrator",
  "module": "Core",
  "name": "System Settings",
