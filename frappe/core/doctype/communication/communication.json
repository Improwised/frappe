{
 "allow_copy": 0, 
 "allow_import": 1, 
 "allow_rename": 0, 
 "autoname": "", 
 "beta": 0, 
 "creation": "2013-01-29 10:47:14", 
 "custom": 0, 
 "description": "Keep a track of all communications", 
 "docstatus": 0, 
 "doctype": "DocType", 
 "document_type": "Setup", 
 "editable_grid": 0, 
 "engine": "InnoDB", 
 "fields": [
  {
   "allow_on_submit": 0, 
   "bold": 0, 
   "collapsible": 0, 
   "columns": 0, 
   "fieldname": "subject", 
   "fieldtype": "Small Text", 
   "hidden": 0, 
   "ignore_user_permissions": 0, 
   "ignore_xss_filter": 0, 
   "in_filter": 0, 
   "in_global_search": 1, 
   "in_list_view": 0, 
   "in_standard_filter": 0, 
   "label": "Subject", 
   "length": 0, 
   "no_copy": 0, 
   "permlevel": 0, 
   "print_hide": 0, 
   "print_hide_if_no_value": 0, 
   "read_only": 0, 
   "remember_last_selected_value": 0, 
   "report_hide": 0, 
   "reqd": 1, 
   "search_index": 0, 
   "set_only_once": 0, 
   "unique": 0
  }, 
  {
   "allow_on_submit": 0, 
   "bold": 0, 
   "collapsible": 1, 
   "collapsible_depends_on": "", 
   "columns": 0, 
   "fieldname": "section_break_10", 
   "fieldtype": "Section Break", 
   "hidden": 0, 
   "ignore_user_permissions": 0, 
   "ignore_xss_filter": 0, 
   "in_filter": 0, 
   "in_global_search": 0, 
   "in_list_view": 0, 
   "in_standard_filter": 0, 
   "label": "To and CC", 
   "length": 0, 
   "no_copy": 0, 
   "permlevel": 0, 
   "precision": "", 
   "print_hide": 0, 
   "print_hide_if_no_value": 0, 
   "read_only": 0, 
   "remember_last_selected_value": 0, 
   "report_hide": 0, 
   "reqd": 0, 
   "search_index": 0, 
   "set_only_once": 0, 
   "unique": 0
  }, 
  {
   "allow_on_submit": 0, 
   "bold": 0, 
   "collapsible": 0, 
   "columns": 0, 
   "default": "", 
   "depends_on": "eval:doc.communication_type===\"Communication\"", 
   "fieldname": "communication_medium", 
   "fieldtype": "Select", 
   "hidden": 0, 
   "ignore_user_permissions": 0, 
   "ignore_xss_filter": 0, 
   "in_filter": 0, 
   "in_global_search": 0, 
   "in_list_view": 0, 
   "in_standard_filter": 0, 
   "label": "Type", 
   "length": 0, 
   "no_copy": 0, 
   "options": "\nEmail\nChat\nPhone\nSMS\nVisit\nOther", 
   "permlevel": 0, 
   "print_hide": 0, 
   "print_hide_if_no_value": 0, 
   "read_only": 0, 
   "remember_last_selected_value": 0, 
   "report_hide": 0, 
   "reqd": 0, 
   "search_index": 0, 
   "set_only_once": 0, 
   "unique": 0
  }, 
  {
   "allow_on_submit": 0, 
   "bold": 0, 
   "collapsible": 0, 
   "columns": 0, 
   "depends_on": "eval:doc.communication_medium===\"Email\"", 
   "fieldname": "sender", 
   "fieldtype": "Data", 
   "hidden": 0, 
   "ignore_user_permissions": 0, 
   "ignore_xss_filter": 0, 
   "in_filter": 0, 
   "in_global_search": 1, 
   "in_list_view": 0, 
   "in_standard_filter": 0, 
   "label": "From", 
   "length": 255, 
   "no_copy": 0, 
   "options": "Email", 
   "permlevel": 0, 
   "print_hide": 0, 
   "print_hide_if_no_value": 0, 
   "read_only": 0, 
   "remember_last_selected_value": 0, 
   "report_hide": 0, 
   "reqd": 0, 
   "search_index": 0, 
   "set_only_once": 0, 
   "unique": 0
  }, 
  {
   "allow_on_submit": 0, 
   "bold": 0, 
   "collapsible": 0, 
   "columns": 0, 
   "fieldname": "column_break_4", 
   "fieldtype": "Column Break", 
   "hidden": 0, 
   "ignore_user_permissions": 0, 
   "ignore_xss_filter": 0, 
   "in_filter": 0, 
   "in_global_search": 0, 
   "in_list_view": 0, 
   "in_standard_filter": 0, 
   "length": 0, 
   "no_copy": 0, 
   "permlevel": 0, 
   "precision": "", 
   "print_hide": 0, 
   "print_hide_if_no_value": 0, 
   "read_only": 0, 
   "remember_last_selected_value": 0, 
   "report_hide": 0, 
   "reqd": 0, 
   "search_index": 0, 
   "set_only_once": 0, 
   "unique": 0
  }, 
  {
   "allow_on_submit": 0, 
   "bold": 0, 
   "collapsible": 0, 
   "columns": 0, 
   "depends_on": "", 
   "fieldname": "recipients", 
   "fieldtype": "Code", 
   "hidden": 0, 
   "ignore_user_permissions": 0, 
   "ignore_xss_filter": 0, 
   "in_filter": 0, 
   "in_global_search": 0, 
   "in_list_view": 0, 
   "in_standard_filter": 0, 
   "label": "To", 
   "length": 0, 
   "no_copy": 0, 
   "options": "Email", 
   "permlevel": 0, 
   "print_hide": 0, 
   "print_hide_if_no_value": 0, 
   "read_only": 0, 
   "remember_last_selected_value": 0, 
   "report_hide": 0, 
   "reqd": 0, 
   "search_index": 0, 
   "set_only_once": 0, 
   "unique": 0
  }, 
  {
   "allow_on_submit": 0, 
   "bold": 0, 
   "collapsible": 0, 
   "columns": 0, 
   "depends_on": "eval:doc.communication_medium===\"Email\"", 
   "fieldname": "cc", 
   "fieldtype": "Code", 
   "hidden": 0, 
   "ignore_user_permissions": 0, 
   "ignore_xss_filter": 0, 
   "in_filter": 0, 
   "in_global_search": 0, 
   "in_list_view": 0, 
   "in_standard_filter": 0, 
   "label": "CC", 
   "length": 0, 
   "no_copy": 0, 
   "options": "Email", 
   "permlevel": 0, 
   "precision": "", 
   "print_hide": 0, 
   "print_hide_if_no_value": 0, 
   "read_only": 0, 
   "remember_last_selected_value": 0, 
   "report_hide": 0, 
   "reqd": 0, 
   "search_index": 0, 
   "set_only_once": 0, 
   "unique": 0
  }, 
  {
   "allow_on_submit": 0, 
   "bold": 0, 
   "collapsible": 0, 
   "columns": 0, 
   "depends_on": "eval:in_list([\"Phone\", \"SMS\"], doc.communication_medium)", 
   "fieldname": "phone_no", 
   "fieldtype": "Data", 
   "hidden": 0, 
   "ignore_user_permissions": 0, 
   "ignore_xss_filter": 0, 
   "in_filter": 0, 
   "in_global_search": 0, 
   "in_list_view": 0, 
   "in_standard_filter": 0, 
   "label": "Phone No.", 
   "length": 0, 
   "no_copy": 0, 
   "permlevel": 0, 
   "print_hide": 0, 
   "print_hide_if_no_value": 0, 
   "read_only": 0, 
   "remember_last_selected_value": 0, 
   "report_hide": 0, 
   "reqd": 0, 
   "search_index": 0, 
   "set_only_once": 0, 
   "unique": 0
  }, 
  {
   "allow_on_submit": 0, 
   "bold": 0, 
   "collapsible": 0, 
   "columns": 0, 
   "description": "Integrations can use this field to set email delivery status", 
   "fieldname": "delivery_status", 
   "fieldtype": "Select", 
   "hidden": 1, 
   "ignore_user_permissions": 0, 
   "ignore_xss_filter": 0, 
   "in_filter": 0, 
   "in_global_search": 0, 
   "in_list_view": 0, 
   "in_standard_filter": 0, 
   "label": "Delivery Status", 
   "length": 0, 
   "no_copy": 0, 
   "options": "\nSent\nBounced\nOpened\nMarked As Spam\nRejected\nDelayed\nSoft-Bounced\nClicked\nRecipient Unsubscribed\nError\nExpired\nSending", 
   "permlevel": 0, 
   "precision": "", 
   "print_hide": 0, 
   "print_hide_if_no_value": 0, 
   "read_only": 0, 
   "remember_last_selected_value": 0, 
   "report_hide": 0, 
   "reqd": 0, 
   "search_index": 0, 
   "set_only_once": 0, 
   "unique": 0
  }, 
  {
   "allow_on_submit": 0, 
   "bold": 0, 
   "collapsible": 0, 
   "columns": 0, 
   "fieldname": "section_break_8", 
   "fieldtype": "Section Break", 
   "hidden": 0, 
   "ignore_user_permissions": 0, 
   "ignore_xss_filter": 0, 
   "in_filter": 0, 
   "in_global_search": 0, 
   "in_list_view": 0, 
   "in_standard_filter": 0, 
   "length": 0, 
   "no_copy": 0, 
   "permlevel": 0, 
   "precision": "", 
   "print_hide": 0, 
   "print_hide_if_no_value": 0, 
   "read_only": 0, 
   "remember_last_selected_value": 0, 
   "report_hide": 0, 
   "reqd": 0, 
   "search_index": 0, 
   "set_only_once": 0, 
   "unique": 0
  }, 
  {
   "allow_on_submit": 0, 
   "bold": 0, 
   "collapsible": 0, 
   "columns": 0, 
   "fieldname": "content", 
   "fieldtype": "Text Editor", 
   "hidden": 0, 
   "ignore_user_permissions": 0, 
   "ignore_xss_filter": 0, 
   "in_filter": 0, 
   "in_global_search": 1, 
   "in_list_view": 0, 
   "in_standard_filter": 0, 
   "label": "Message", 
   "length": 0, 
   "no_copy": 0, 
   "permlevel": 0, 
   "print_hide": 0, 
   "print_hide_if_no_value": 0, 
   "read_only": 0, 
   "remember_last_selected_value": 0, 
   "report_hide": 0, 
   "reqd": 0, 
   "search_index": 0, 
   "set_only_once": 0, 
   "unique": 0, 
   "width": "400"
  }, 
  {
   "allow_on_submit": 0, 
   "bold": 0, 
   "collapsible": 1, 
   "columns": 0, 
   "fieldname": "status_section", 
   "fieldtype": "Section Break", 
   "hidden": 0, 
   "ignore_user_permissions": 0, 
   "ignore_xss_filter": 0, 
   "in_filter": 0, 
   "in_global_search": 0, 
   "in_list_view": 0, 
   "in_standard_filter": 0, 
   "label": "Status", 
   "length": 0, 
   "no_copy": 0, 
   "permlevel": 0, 
   "precision": "", 
   "print_hide": 0, 
   "print_hide_if_no_value": 0, 
   "read_only": 0, 
   "remember_last_selected_value": 0, 
   "report_hide": 0, 
   "reqd": 0, 
   "search_index": 0, 
   "set_only_once": 0, 
   "unique": 0
  }, 
  {
   "allow_on_submit": 0, 
   "bold": 0, 
   "collapsible": 0, 
   "columns": 0, 
   "fieldname": "text_content", 
   "fieldtype": "Code", 
   "hidden": 1, 
   "ignore_user_permissions": 0, 
   "ignore_xss_filter": 0, 
   "in_filter": 0, 
   "in_global_search": 0, 
   "in_list_view": 0, 
   "in_standard_filter": 0, 
   "label": "Text Content", 
   "length": 0, 
   "no_copy": 0, 
   "permlevel": 0, 
   "precision": "", 
   "print_hide": 0, 
   "print_hide_if_no_value": 0, 
   "read_only": 0, 
   "remember_last_selected_value": 0, 
   "report_hide": 0, 
   "reqd": 0, 
   "search_index": 0, 
   "set_only_once": 0, 
   "unique": 0
  }, 
  {
   "allow_on_submit": 0, 
   "bold": 0, 
   "collapsible": 0, 
   "columns": 0, 
   "default": "Communication", 
   "fieldname": "communication_type", 
   "fieldtype": "Select", 
   "hidden": 0, 
   "ignore_user_permissions": 0, 
   "ignore_xss_filter": 0, 
   "in_filter": 0, 
<<<<<<< HEAD
   "in_global_search": 0, 
=======
   "in_global_search": 1, 
>>>>>>> 5a5f6e9b
   "in_list_view": 0, 
   "in_standard_filter": 0, 
   "label": "Communication Type", 
   "length": 0, 
   "no_copy": 0, 
   "options": "Communication\nComment\nChat\nBot\nNotification\nFeedback", 
   "permlevel": 0, 
   "precision": "", 
   "print_hide": 0, 
   "print_hide_if_no_value": 0, 
   "read_only": 1, 
   "remember_last_selected_value": 0, 
   "report_hide": 0, 
   "reqd": 1, 
   "search_index": 0, 
   "set_only_once": 0, 
   "unique": 0
  }, 
  {
   "allow_on_submit": 0, 
   "bold": 0, 
   "collapsible": 0, 
   "columns": 0, 
   "fieldname": "comment_type", 
   "fieldtype": "Select", 
   "hidden": 1, 
   "ignore_user_permissions": 0, 
   "ignore_xss_filter": 0, 
   "in_filter": 0, 
   "in_global_search": 0, 
   "in_list_view": 0, 
   "in_standard_filter": 0, 
   "label": "Comment Type", 
   "length": 0, 
   "no_copy": 0, 
   "options": "\nComment\nLike\nInfo\nLabel\nWorkflow\nCreated\nUpdated\nSubmitted\nCancelled\nDeleted\nAssigned\nAssignment Completed\nAttachment\nAttachment Removed\nShared\nUnshared\nBot\nRelinked", 
   "permlevel": 0, 
   "precision": "", 
   "print_hide": 0, 
   "print_hide_if_no_value": 0, 
   "read_only": 1, 
   "remember_last_selected_value": 0, 
   "report_hide": 0, 
   "reqd": 0, 
   "search_index": 0, 
   "set_only_once": 0, 
   "unique": 0
  }, 
  {
   "allow_on_submit": 0, 
   "bold": 0, 
   "collapsible": 0, 
   "columns": 0, 
   "fieldname": "column_break_5", 
   "fieldtype": "Column Break", 
   "hidden": 0, 
   "ignore_user_permissions": 0, 
   "ignore_xss_filter": 0, 
   "in_filter": 0, 
   "in_global_search": 0, 
   "in_list_view": 0, 
   "in_standard_filter": 0, 
   "length": 0, 
   "no_copy": 0, 
   "permlevel": 0, 
   "precision": "", 
   "print_hide": 0, 
   "print_hide_if_no_value": 0, 
   "read_only": 0, 
   "remember_last_selected_value": 0, 
   "report_hide": 0, 
   "reqd": 0, 
   "search_index": 0, 
   "set_only_once": 0, 
   "unique": 0
  }, 
  {
   "allow_on_submit": 0, 
   "bold": 0, 
   "collapsible": 0, 
   "columns": 0, 
   "depends_on": "eval:doc.communication_type===\"Communication\"", 
   "fieldname": "status", 
   "fieldtype": "Select", 
   "hidden": 0, 
   "ignore_user_permissions": 0, 
   "ignore_xss_filter": 0, 
   "in_filter": 0, 
   "in_global_search": 0, 
   "in_list_view": 1, 
   "in_standard_filter": 1, 
   "label": "Status", 
   "length": 0, 
   "no_copy": 0, 
   "options": "Open\nReplied\nClosed\nLinked", 
   "permlevel": 0, 
   "precision": "", 
   "print_hide": 0, 
   "print_hide_if_no_value": 0, 
   "read_only": 0, 
   "remember_last_selected_value": 0, 
   "report_hide": 0, 
   "reqd": 1, 
   "search_index": 0, 
   "set_only_once": 0, 
   "unique": 0
  }, 
  {
   "allow_on_submit": 0, 
   "bold": 0, 
   "collapsible": 0, 
   "columns": 0, 
   "depends_on": "eval:doc.communication_type===\"Communication\"", 
   "fieldname": "sent_or_received", 
   "fieldtype": "Select", 
   "hidden": 0, 
   "ignore_user_permissions": 0, 
   "ignore_xss_filter": 0, 
   "in_filter": 0, 
   "in_global_search": 0, 
   "in_list_view": 1, 
   "in_standard_filter": 1, 
   "label": "Sent or Received", 
   "length": 0, 
   "no_copy": 0, 
   "options": "Sent\nReceived", 
   "permlevel": 0, 
   "print_hide": 0, 
   "print_hide_if_no_value": 0, 
   "read_only": 0, 
   "remember_last_selected_value": 0, 
   "report_hide": 0, 
   "reqd": 1, 
   "search_index": 0, 
   "set_only_once": 0, 
   "unique": 0
  }, 
  {
   "allow_on_submit": 0, 
   "bold": 0, 
   "collapsible": 1, 
   "columns": 0, 
   "fieldname": "additional_info", 
   "fieldtype": "Section Break", 
   "hidden": 0, 
   "ignore_user_permissions": 0, 
   "ignore_xss_filter": 0, 
   "in_filter": 0, 
   "in_global_search": 0, 
   "in_list_view": 0, 
   "in_standard_filter": 0, 
   "label": "More Information", 
   "length": 0, 
   "no_copy": 0, 
   "permlevel": 0, 
   "print_hide": 0, 
   "print_hide_if_no_value": 0, 
   "read_only": 0, 
   "remember_last_selected_value": 0, 
   "report_hide": 0, 
   "reqd": 0, 
   "search_index": 0, 
   "set_only_once": 0, 
   "unique": 0
  }, 
  {
   "allow_on_submit": 0, 
   "bold": 0, 
   "collapsible": 0, 
   "columns": 0, 
   "default": "Now", 
   "fieldname": "communication_date", 
   "fieldtype": "Datetime", 
   "hidden": 0, 
   "ignore_user_permissions": 0, 
   "ignore_xss_filter": 0, 
   "in_filter": 0, 
   "in_global_search": 0, 
   "in_list_view": 0, 
   "in_standard_filter": 0, 
   "label": "Date", 
   "length": 0, 
   "no_copy": 0, 
   "permlevel": 0, 
   "print_hide": 0, 
   "print_hide_if_no_value": 0, 
   "read_only": 0, 
   "remember_last_selected_value": 0, 
   "report_hide": 0, 
   "reqd": 0, 
   "search_index": 0, 
   "set_only_once": 0, 
   "unique": 0
  }, 
  {
   "allow_on_submit": 0, 
   "bold": 0, 
   "collapsible": 0, 
   "columns": 0, 
   "fieldname": "read_receipt", 
   "fieldtype": "Check", 
   "hidden": 0, 
   "ignore_user_permissions": 0, 
   "ignore_xss_filter": 0, 
   "in_filter": 0, 
   "in_global_search": 0, 
   "in_list_view": 0, 
   "in_standard_filter": 0, 
   "label": "Sent Read Receipt", 
   "length": 0, 
   "no_copy": 0, 
   "permlevel": 0, 
   "precision": "", 
   "print_hide": 0, 
   "print_hide_if_no_value": 0, 
   "read_only": 1, 
   "remember_last_selected_value": 0, 
   "report_hide": 0, 
   "reqd": 0, 
   "search_index": 0, 
   "set_only_once": 0, 
   "unique": 0
  }, 
  {
   "allow_on_submit": 0, 
   "bold": 0, 
   "collapsible": 0, 
   "columns": 0, 
   "fieldname": "column_break_14", 
   "fieldtype": "Column Break", 
   "hidden": 0, 
   "ignore_user_permissions": 0, 
   "ignore_xss_filter": 0, 
   "in_filter": 0, 
   "in_global_search": 0, 
   "in_list_view": 0, 
   "in_standard_filter": 0, 
   "length": 0, 
   "no_copy": 0, 
   "permlevel": 0, 
   "precision": "", 
   "print_hide": 0, 
   "print_hide_if_no_value": 0, 
   "read_only": 0, 
   "remember_last_selected_value": 0, 
   "report_hide": 0, 
   "reqd": 0, 
   "search_index": 0, 
   "set_only_once": 0, 
   "unique": 0
  }, 
  {
   "allow_on_submit": 0, 
   "bold": 0, 
   "collapsible": 0, 
   "columns": 0, 
   "fieldname": "sender_full_name", 
   "fieldtype": "Data", 
   "hidden": 0, 
   "ignore_user_permissions": 0, 
   "ignore_xss_filter": 0, 
   "in_filter": 0, 
   "in_global_search": 0, 
   "in_list_view": 0, 
   "in_standard_filter": 0, 
   "label": "From Full Name", 
   "length": 0, 
   "no_copy": 0, 
   "permlevel": 0, 
   "precision": "", 
   "print_hide": 0, 
   "print_hide_if_no_value": 0, 
   "read_only": 1, 
   "remember_last_selected_value": 0, 
   "report_hide": 0, 
   "reqd": 0, 
   "search_index": 0, 
   "set_only_once": 0, 
   "unique": 0
  }, 
  {
   "allow_on_submit": 0, 
   "bold": 0, 
   "collapsible": 1, 
   "columns": 0, 
   "fieldname": "reference_section", 
   "fieldtype": "Section Break", 
   "hidden": 0, 
   "ignore_user_permissions": 0, 
   "ignore_xss_filter": 0, 
   "in_filter": 0, 
   "in_global_search": 0, 
   "in_list_view": 0, 
   "in_standard_filter": 0, 
   "label": "Reference", 
   "length": 0, 
   "no_copy": 0, 
   "permlevel": 0, 
   "precision": "", 
   "print_hide": 0, 
   "print_hide_if_no_value": 0, 
   "read_only": 0, 
   "remember_last_selected_value": 0, 
   "report_hide": 0, 
   "reqd": 0, 
   "search_index": 0, 
   "set_only_once": 0, 
   "unique": 0
  }, 
  {
   "allow_on_submit": 0, 
   "bold": 0, 
   "collapsible": 0, 
   "columns": 0, 
   "fieldname": "reference_doctype", 
   "fieldtype": "Link", 
   "hidden": 0, 
   "ignore_user_permissions": 0, 
   "ignore_xss_filter": 0, 
   "in_filter": 0, 
   "in_global_search": 0, 
   "in_list_view": 0, 
   "in_standard_filter": 0, 
   "label": "Reference DocType", 
   "length": 0, 
   "no_copy": 0, 
   "options": "DocType", 
   "permlevel": 0, 
   "precision": "", 
   "print_hide": 0, 
   "print_hide_if_no_value": 0, 
   "read_only": 0, 
   "remember_last_selected_value": 0, 
   "report_hide": 0, 
   "reqd": 0, 
   "search_index": 0, 
   "set_only_once": 0, 
   "unique": 0
  }, 
  {
   "allow_on_submit": 0, 
   "bold": 0, 
   "collapsible": 0, 
   "columns": 0, 
   "fieldname": "reference_name", 
   "fieldtype": "Dynamic Link", 
   "hidden": 0, 
   "ignore_user_permissions": 0, 
   "ignore_xss_filter": 0, 
   "in_filter": 0, 
   "in_global_search": 0, 
   "in_list_view": 0, 
   "in_standard_filter": 0, 
   "label": "Reference Name", 
   "length": 0, 
   "no_copy": 0, 
   "options": "reference_doctype", 
   "permlevel": 0, 
   "precision": "", 
   "print_hide": 0, 
   "print_hide_if_no_value": 0, 
   "read_only": 0, 
   "remember_last_selected_value": 0, 
   "report_hide": 0, 
   "reqd": 0, 
   "search_index": 0, 
   "set_only_once": 0, 
   "unique": 0
  }, 
  {
   "allow_on_submit": 0, 
   "bold": 0, 
   "collapsible": 0, 
   "columns": 0, 
   "fieldname": "reference_owner", 
   "fieldtype": "Read Only", 
   "hidden": 0, 
   "ignore_user_permissions": 0, 
   "ignore_xss_filter": 0, 
   "in_filter": 0, 
   "in_global_search": 0, 
   "in_list_view": 0, 
   "in_standard_filter": 0, 
   "label": "Reference Owner", 
   "length": 0, 
   "no_copy": 0, 
   "options": "reference_name.owner", 
   "permlevel": 0, 
   "precision": "", 
   "print_hide": 0, 
   "print_hide_if_no_value": 0, 
   "read_only": 0, 
   "remember_last_selected_value": 0, 
   "report_hide": 0, 
   "reqd": 0, 
   "search_index": 1, 
   "set_only_once": 0, 
   "unique": 0
  }, 
  {
   "allow_on_submit": 0, 
   "bold": 0, 
   "collapsible": 0, 
   "columns": 0, 
   "depends_on": "eval:doc.communication_medium===\"Email\"", 
   "fieldname": "email_account", 
   "fieldtype": "Link", 
   "hidden": 0, 
   "ignore_user_permissions": 0, 
   "ignore_xss_filter": 0, 
   "in_filter": 0, 
   "in_global_search": 0, 
   "in_list_view": 0, 
   "in_standard_filter": 0, 
   "label": "Email Account", 
   "length": 0, 
   "no_copy": 0, 
   "options": "Email Account", 
   "permlevel": 0, 
   "precision": "", 
   "print_hide": 0, 
   "print_hide_if_no_value": 0, 
   "read_only": 1, 
   "remember_last_selected_value": 0, 
   "report_hide": 0, 
   "reqd": 0, 
   "search_index": 0, 
   "set_only_once": 0, 
   "unique": 0
  }, 
  {
   "allow_on_submit": 0, 
   "bold": 0, 
   "collapsible": 0, 
   "columns": 0, 
   "fieldname": "in_reply_to", 
   "fieldtype": "Link", 
   "hidden": 0, 
   "ignore_user_permissions": 0, 
   "ignore_xss_filter": 0, 
   "in_filter": 0, 
   "in_global_search": 0, 
   "in_list_view": 0, 
   "in_standard_filter": 0, 
   "label": "In Reply To", 
   "length": 0, 
   "no_copy": 0, 
   "options": "Communication", 
   "permlevel": 0, 
   "precision": "", 
   "print_hide": 0, 
   "print_hide_if_no_value": 0, 
   "read_only": 1, 
   "remember_last_selected_value": 0, 
   "report_hide": 0, 
   "reqd": 0, 
   "search_index": 0, 
   "set_only_once": 0, 
   "unique": 0
  }, 
  {
   "allow_on_submit": 0, 
   "bold": 0, 
   "collapsible": 0, 
   "columns": 0, 
   "default": "__user", 
   "fieldname": "user", 
   "fieldtype": "Link", 
   "hidden": 0, 
   "ignore_user_permissions": 1, 
   "ignore_xss_filter": 0, 
   "in_filter": 0, 
   "in_global_search": 0, 
   "in_list_view": 0, 
   "in_standard_filter": 0, 
   "label": "User", 
   "length": 0, 
   "no_copy": 0, 
   "options": "User", 
   "permlevel": 0, 
   "print_hide": 0, 
   "print_hide_if_no_value": 0, 
   "read_only": 1, 
   "remember_last_selected_value": 0, 
   "report_hide": 0, 
   "reqd": 0, 
   "search_index": 0, 
   "set_only_once": 0, 
   "unique": 0
  }, 
  {
   "allow_on_submit": 0, 
   "bold": 0, 
   "collapsible": 0, 
   "columns": 0, 
   "fieldname": "column_break_27", 
   "fieldtype": "Column Break", 
   "hidden": 0, 
   "ignore_user_permissions": 0, 
   "ignore_xss_filter": 0, 
   "in_filter": 0, 
   "in_global_search": 0, 
   "in_list_view": 0, 
   "in_standard_filter": 0, 
   "length": 0, 
   "no_copy": 0, 
   "permlevel": 0, 
   "precision": "", 
   "print_hide": 0, 
   "print_hide_if_no_value": 0, 
   "read_only": 0, 
   "remember_last_selected_value": 0, 
   "report_hide": 0, 
   "reqd": 0, 
   "search_index": 0, 
   "set_only_once": 0, 
   "unique": 0
  }, 
  {
   "allow_on_submit": 0, 
   "bold": 0, 
   "collapsible": 0, 
   "columns": 0, 
   "fieldname": "link_doctype", 
   "fieldtype": "Link", 
   "hidden": 0, 
   "ignore_user_permissions": 0, 
   "ignore_xss_filter": 0, 
   "in_filter": 0, 
   "in_global_search": 0, 
   "in_list_view": 0, 
   "in_standard_filter": 0, 
   "label": "Link DocType", 
   "length": 0, 
   "no_copy": 0, 
   "options": "DocType", 
   "permlevel": 0, 
   "precision": "", 
   "print_hide": 0, 
   "print_hide_if_no_value": 0, 
   "read_only": 1, 
   "remember_last_selected_value": 0, 
   "report_hide": 0, 
   "reqd": 0, 
   "search_index": 0, 
   "set_only_once": 0, 
   "unique": 0
  }, 
  {
   "allow_on_submit": 0, 
   "bold": 0, 
   "collapsible": 0, 
   "columns": 0, 
   "fieldname": "link_name", 
   "fieldtype": "Dynamic Link", 
   "hidden": 0, 
   "ignore_user_permissions": 0, 
   "ignore_xss_filter": 0, 
   "in_filter": 0, 
   "in_global_search": 0, 
   "in_list_view": 0, 
   "in_standard_filter": 0, 
   "label": "Link Name", 
   "length": 0, 
   "no_copy": 0, 
   "options": "link_doctype", 
   "permlevel": 0, 
   "precision": "", 
   "print_hide": 0, 
   "print_hide_if_no_value": 0, 
   "read_only": 1, 
   "remember_last_selected_value": 0, 
   "report_hide": 0, 
   "reqd": 0, 
   "search_index": 0, 
   "set_only_once": 0, 
   "unique": 0
  }, 
  {
   "allow_on_submit": 0, 
   "bold": 0, 
   "collapsible": 0, 
   "columns": 0, 
   "fieldname": "timeline_doctype", 
   "fieldtype": "Link", 
   "hidden": 0, 
   "ignore_user_permissions": 0, 
   "ignore_xss_filter": 0, 
   "in_filter": 0, 
   "in_global_search": 0, 
   "in_list_view": 0, 
   "in_standard_filter": 0, 
   "label": "Timeline DocType", 
   "length": 0, 
   "no_copy": 0, 
   "options": "DocType", 
   "permlevel": 0, 
   "precision": "", 
   "print_hide": 0, 
   "print_hide_if_no_value": 0, 
   "read_only": 1, 
   "remember_last_selected_value": 0, 
   "report_hide": 0, 
   "reqd": 0, 
   "search_index": 0, 
   "set_only_once": 0, 
   "unique": 0
  }, 
  {
   "allow_on_submit": 0, 
   "bold": 0, 
   "collapsible": 0, 
   "columns": 0, 
   "fieldname": "timeline_name", 
   "fieldtype": "Dynamic Link", 
   "hidden": 0, 
   "ignore_user_permissions": 0, 
   "ignore_xss_filter": 0, 
   "in_filter": 0, 
   "in_global_search": 0, 
   "in_list_view": 0, 
   "in_standard_filter": 0, 
   "label": "Timeline Name", 
   "length": 0, 
   "no_copy": 0, 
   "options": "timeline_doctype", 
   "permlevel": 0, 
   "precision": "", 
   "print_hide": 0, 
   "print_hide_if_no_value": 0, 
   "read_only": 1, 
   "remember_last_selected_value": 0, 
   "report_hide": 0, 
   "reqd": 0, 
   "search_index": 0, 
   "set_only_once": 0, 
   "unique": 0
  }, 
  {
   "allow_on_submit": 0, 
   "bold": 0, 
   "collapsible": 0, 
   "columns": 0, 
   "fieldname": "timeline_label", 
   "fieldtype": "Data", 
   "hidden": 0, 
   "ignore_user_permissions": 0, 
   "ignore_xss_filter": 0, 
   "in_filter": 0, 
   "in_global_search": 0, 
   "in_list_view": 0, 
   "in_standard_filter": 0, 
   "label": "Timeline field Name", 
   "length": 0, 
   "no_copy": 0, 
   "options": "", 
   "permlevel": 0, 
   "precision": "", 
   "print_hide": 0, 
   "print_hide_if_no_value": 0, 
   "read_only": 0, 
   "remember_last_selected_value": 0, 
   "report_hide": 0, 
   "reqd": 0, 
   "search_index": 0, 
   "set_only_once": 0, 
   "unique": 0
  }, 
  {
   "allow_on_submit": 0, 
   "bold": 0, 
   "collapsible": 0, 
   "columns": 0, 
   "default": "0", 
   "fieldname": "unread_notification_sent", 
   "fieldtype": "Check", 
   "hidden": 0, 
   "ignore_user_permissions": 0, 
   "ignore_xss_filter": 0, 
   "in_filter": 0, 
   "in_global_search": 0, 
   "in_list_view": 0, 
   "in_standard_filter": 0, 
   "label": "Unread Notification Sent", 
   "length": 0, 
   "no_copy": 0, 
   "permlevel": 0, 
   "precision": "", 
   "print_hide": 0, 
   "print_hide_if_no_value": 0, 
   "read_only": 1, 
   "remember_last_selected_value": 0, 
   "report_hide": 0, 
   "reqd": 0, 
   "search_index": 0, 
   "set_only_once": 0, 
   "unique": 0
  }, 
  {
   "allow_on_submit": 0, 
   "bold": 0, 
   "collapsible": 0, 
   "columns": 0, 
   "fieldname": "seen", 
   "fieldtype": "Check", 
   "hidden": 0, 
   "ignore_user_permissions": 0, 
   "ignore_xss_filter": 0, 
   "in_filter": 0, 
   "in_global_search": 0, 
   "in_list_view": 0, 
   "in_standard_filter": 0, 
   "label": "Seen", 
   "length": 0, 
   "no_copy": 0, 
   "permlevel": 0, 
   "precision": "", 
   "print_hide": 0, 
   "print_hide_if_no_value": 0, 
   "read_only": 1, 
   "remember_last_selected_value": 0, 
   "report_hide": 0, 
   "reqd": 0, 
   "search_index": 0, 
   "set_only_once": 0, 
   "unique": 0
  }, 
  {
   "allow_on_submit": 0, 
   "bold": 0, 
   "collapsible": 0, 
   "columns": 0, 
   "fieldname": "_user_tags", 
   "fieldtype": "Data", 
   "hidden": 1, 
   "ignore_user_permissions": 0, 
   "ignore_xss_filter": 0, 
   "in_filter": 0, 
   "in_global_search": 0, 
   "in_list_view": 0, 
   "in_standard_filter": 0, 
   "label": "User Tags", 
   "length": 0, 
   "no_copy": 1, 
   "permlevel": 0, 
   "print_hide": 1, 
   "print_hide_if_no_value": 0, 
   "read_only": 0, 
   "remember_last_selected_value": 0, 
   "report_hide": 0, 
   "reqd": 0, 
   "search_index": 0, 
   "set_only_once": 0, 
   "unique": 0
  }, 
  {
   "allow_on_submit": 0, 
   "bold": 0, 
   "collapsible": 1, 
   "columns": 0, 
   "fieldname": "email_inbox", 
   "fieldtype": "Section Break", 
   "hidden": 0, 
   "ignore_user_permissions": 0, 
   "ignore_xss_filter": 0, 
   "in_filter": 0, 
   "in_global_search": 0, 
   "in_list_view": 0, 
   "in_standard_filter": 0, 
   "label": "Email Inbox", 
   "length": 0, 
   "no_copy": 0, 
   "permlevel": 1, 
   "precision": "", 
   "print_hide": 0, 
   "print_hide_if_no_value": 0, 
   "read_only": 0, 
   "remember_last_selected_value": 0, 
   "report_hide": 0, 
   "reqd": 0, 
   "search_index": 0, 
   "set_only_once": 0, 
   "unique": 0
  }, 
  {
   "allow_on_submit": 0, 
   "bold": 0, 
   "collapsible": 0, 
   "columns": 0, 
   "fieldname": "message_id", 
   "fieldtype": "Data", 
   "hidden": 0, 
   "ignore_user_permissions": 0, 
   "ignore_xss_filter": 1, 
   "in_filter": 0, 
   "in_global_search": 0, 
   "in_list_view": 0, 
   "in_standard_filter": 0, 
   "label": "Message ID", 
   "length": 995, 
   "no_copy": 0, 
   "permlevel": 0, 
   "precision": "", 
   "print_hide": 0, 
   "print_hide_if_no_value": 0, 
   "read_only": 1, 
   "remember_last_selected_value": 0, 
   "report_hide": 0, 
   "reqd": 0, 
   "search_index": 0, 
   "set_only_once": 0, 
   "unique": 0
  }, 
  {
   "allow_on_submit": 0, 
   "bold": 0, 
   "collapsible": 0, 
   "columns": 0, 
   "fieldname": "signature", 
   "fieldtype": "Data", 
   "hidden": 0, 
   "ignore_user_permissions": 0, 
   "ignore_xss_filter": 0, 
   "in_filter": 0, 
   "in_global_search": 0, 
   "in_list_view": 0, 
   "in_standard_filter": 0, 
   "label": "Signature", 
   "length": 0, 
   "no_copy": 0, 
   "permlevel": 0, 
   "precision": "", 
   "print_hide": 0, 
   "print_hide_if_no_value": 0, 
   "read_only": 0, 
   "remember_last_selected_value": 0, 
   "report_hide": 0, 
   "reqd": 0, 
   "search_index": 0, 
   "set_only_once": 0, 
   "unique": 0
  }, 
  {
   "allow_on_submit": 0, 
   "bold": 0, 
   "collapsible": 0, 
   "columns": 0, 
   "fieldname": "feedback_section", 
   "fieldtype": "Section Break", 
   "hidden": 0, 
   "ignore_user_permissions": 0, 
   "ignore_xss_filter": 0, 
   "in_filter": 0, 
   "in_global_search": 0, 
   "in_list_view": 0, 
   "in_standard_filter": 0, 
   "label": "Feedback", 
   "length": 0, 
   "no_copy": 0, 
   "permlevel": 0, 
   "precision": "", 
   "print_hide": 0, 
   "print_hide_if_no_value": 0, 
   "read_only": 0, 
   "remember_last_selected_value": 0, 
   "report_hide": 0, 
   "reqd": 0, 
   "search_index": 0, 
   "set_only_once": 0, 
   "unique": 0
  }, 
  {
   "allow_on_submit": 0, 
   "bold": 0, 
   "collapsible": 0, 
   "columns": 0, 
   "fieldname": "feedback", 
   "fieldtype": "Text Editor", 
   "hidden": 0, 
   "ignore_user_permissions": 0, 
   "ignore_xss_filter": 0, 
   "in_filter": 0, 
   "in_global_search": 0, 
   "in_list_view": 0, 
   "in_standard_filter": 0, 
   "label": "Feedback", 
   "length": 0, 
   "no_copy": 0, 
   "permlevel": 0, 
   "precision": "", 
   "print_hide": 0, 
   "print_hide_if_no_value": 0, 
   "read_only": 0, 
   "remember_last_selected_value": 0, 
   "report_hide": 0, 
   "reqd": 0, 
   "search_index": 0, 
   "set_only_once": 0, 
   "unique": 0
  }, 
  {
   "allow_on_submit": 0, 
   "bold": 0, 
   "collapsible": 0, 
   "columns": 0, 
   "fieldname": "rating", 
   "fieldtype": "Int", 
   "hidden": 0, 
   "ignore_user_permissions": 0, 
   "ignore_xss_filter": 0, 
   "in_filter": 0, 
   "in_global_search": 0, 
   "in_list_view": 0, 
   "in_standard_filter": 0, 
   "label": "Rating", 
   "length": 0, 
   "no_copy": 0, 
   "permlevel": 0, 
   "precision": "", 
   "print_hide": 0, 
   "print_hide_if_no_value": 0, 
   "read_only": 0, 
   "remember_last_selected_value": 0, 
   "report_hide": 0, 
   "reqd": 0, 
   "search_index": 0, 
   "set_only_once": 0, 
   "unique": 0
  }, 
  {
   "allow_on_submit": 0, 
   "bold": 0, 
   "collapsible": 0, 
   "columns": 0, 
   "fieldname": "feedback_request", 
   "fieldtype": "Data", 
   "hidden": 0, 
   "ignore_user_permissions": 0, 
   "ignore_xss_filter": 0, 
   "in_filter": 0, 
   "in_global_search": 0, 
   "in_list_view": 0, 
   "in_standard_filter": 0, 
   "label": "Feedback Request", 
   "length": 0, 
   "no_copy": 0, 
   "permlevel": 0, 
   "precision": "", 
   "print_hide": 0, 
   "print_hide_if_no_value": 0, 
   "read_only": 1, 
   "remember_last_selected_value": 0, 
   "report_hide": 0, 
   "reqd": 0, 
   "search_index": 0, 
   "set_only_once": 0, 
   "unique": 0
  }
 ], 
 "hide_heading": 0, 
 "hide_toolbar": 0, 
 "icon": "fa fa-comment", 
 "idx": 1, 
 "image_view": 0, 
 "in_create": 0, 
 "in_dialog": 0, 
 "is_submittable": 0, 
 "issingle": 0, 
 "istable": 0, 
 "max_attachments": 0, 
<<<<<<< HEAD
 "modified": "2017-02-14 22:48:12.845649", 
=======
 "modified": "2017-02-21 04:57:33.141998", 
>>>>>>> 5a5f6e9b
 "modified_by": "Administrator", 
 "module": "Core", 
 "name": "Communication", 
 "owner": "Administrator", 
 "permissions": [
  {
   "amend": 0, 
   "apply_user_permissions": 0, 
   "cancel": 0, 
   "create": 1, 
   "delete": 1, 
   "email": 0, 
   "export": 0, 
   "if_owner": 0, 
   "import": 0, 
   "permlevel": 0, 
   "print": 0, 
   "read": 1, 
   "report": 1, 
   "role": "System Manager", 
   "set_user_permissions": 0, 
   "share": 1, 
   "submit": 0, 
   "write": 1
  }, 
  {
   "amend": 0, 
   "apply_user_permissions": 0, 
   "cancel": 0, 
   "create": 0, 
   "delete": 1, 
   "email": 1, 
   "export": 1, 
   "if_owner": 0, 
   "import": 0, 
   "permlevel": 1, 
   "print": 1, 
   "read": 1, 
   "report": 1, 
   "role": "System Manager", 
   "set_user_permissions": 0, 
   "share": 1, 
   "submit": 0, 
   "write": 0
  }, 
  {
   "amend": 0, 
   "apply_user_permissions": 1, 
   "cancel": 0, 
   "create": 0, 
   "delete": 0, 
   "email": 0, 
   "export": 0, 
   "if_owner": 1, 
   "import": 0, 
   "permlevel": 0, 
   "print": 0, 
   "read": 1, 
   "report": 0, 
   "role": "All", 
   "set_user_permissions": 0, 
   "share": 0, 
   "submit": 0, 
   "user_permission_doctypes": "[\"Email Account\"]", 
   "write": 1
  }
 ], 
 "quick_entry": 0, 
 "read_only": 0, 
 "read_only_onload": 0, 
 "search_fields": "subject", 
 "show_name_in_global_search": 0, 
 "sort_order": "DESC", 
 "title_field": "subject", 
 "track_changes": 1, 
 "track_seen": 0
}<|MERGE_RESOLUTION|>--- conflicted
+++ resolved
@@ -408,11 +408,7 @@
    "ignore_user_permissions": 0, 
    "ignore_xss_filter": 0, 
    "in_filter": 0, 
-<<<<<<< HEAD
-   "in_global_search": 0, 
-=======
    "in_global_search": 1, 
->>>>>>> 5a5f6e9b
    "in_list_view": 0, 
    "in_standard_filter": 0, 
    "label": "Communication Type", 
@@ -1383,11 +1379,7 @@
  "issingle": 0, 
  "istable": 0, 
  "max_attachments": 0, 
-<<<<<<< HEAD
- "modified": "2017-02-14 22:48:12.845649", 
-=======
  "modified": "2017-02-21 04:57:33.141998", 
->>>>>>> 5a5f6e9b
  "modified_by": "Administrator", 
  "module": "Core", 
  "name": "Communication", 
