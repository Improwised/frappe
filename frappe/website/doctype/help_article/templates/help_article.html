{% extends "templates/web.html" %}

{% block header %}
<h1 itemprop="headline">{{ title }}</h1>
{% endblock %}

{% block page_content %}
<article itemscope itemtype="http://schema.org/BlogPost">
	<div>
		<h6 class='text-muted'>By {{ author }} on {{ frappe.format_date(creation) }}</h6>
		<span class="indicator {{ level_class }}">{{ level }}</span>
	</div>

	<div class="from-markdown my-4" itemprop="articleBody">
		{{ content }}
	</div>

	<p><br><a href="/{{ category.route }}" class='text-muted small'>
		{{ _("More articles on {0}").format(category.name) }}</a></p>
</article>
<div class="help-article-feedback mb-4">
	<hr />
	<div class="feedback-view ">
<<<<<<< HEAD
		<span class="text-muted small mr-2">{{ _("Was this article helpful?") }}</span>
=======
		<div class="text-muted small mr-2 mb-2">{{ _("Was this article helpful?") }}</div>
>>>>>>> 44979d17
		<button class="feedback btn btn-outline-primary btn-sm" data-value="Yes" style="width: 50px;">{{ _("Yes") }}</button>
		<button class="feedback btn btn-outline-primary btn-sm" data-value="No" style="width: 50px;">{{ _("No") }}</button>
		<button class="feedback-msg btn btn-sm disabled hide">{{ _("Thank you for your feedback!") }}</button>
	</div>
</div>
<div class="help-article-comments">
	<hr>
	<a href="/{{ category.route }}">
		{{ _("More articles on {0}").format(category.name) }}
	</a>
	<hr>
</article>

<div>
	<h5>Comments</h5>
	{% include 'templates/includes/comments/comments.html' %}
</div>
<script>
frappe.ready(function() {
	frappe.set_search_path("/kb");
	$(".feedback").click(function() {
		let args = {
			article: "{{ reference_name or name }}",
			helpful: this.getAttribute("data-value"),
		}

		frappe.call({
			btn: this,
			method: "frappe.website.doctype.help_article.help_article.add_feedback",
			args: args,
			callback: function(r) {
<<<<<<< HEAD
				$(".feedback")[0].classList.add("hide");
				$(".feedback")[1].classList.add("hide");
				$(".feedback-msg")[0].classList.remove("hide");
=======
				$(".feedback")[0].classList.add("hidden");
				$(".feedback")[1].classList.add("hidden");
				$(".feedback-msg")[0].classList.remove("hidden");
>>>>>>> 44979d17
			}
		})
	});
});
</script>
{% endblock %}<|MERGE_RESOLUTION|>--- conflicted
+++ resolved
@@ -21,11 +21,7 @@
 <div class="help-article-feedback mb-4">
 	<hr />
 	<div class="feedback-view ">
-<<<<<<< HEAD
-		<span class="text-muted small mr-2">{{ _("Was this article helpful?") }}</span>
-=======
 		<div class="text-muted small mr-2 mb-2">{{ _("Was this article helpful?") }}</div>
->>>>>>> 44979d17
 		<button class="feedback btn btn-outline-primary btn-sm" data-value="Yes" style="width: 50px;">{{ _("Yes") }}</button>
 		<button class="feedback btn btn-outline-primary btn-sm" data-value="No" style="width: 50px;">{{ _("No") }}</button>
 		<button class="feedback-msg btn btn-sm disabled hide">{{ _("Thank you for your feedback!") }}</button>
@@ -57,15 +53,9 @@
 			method: "frappe.website.doctype.help_article.help_article.add_feedback",
 			args: args,
 			callback: function(r) {
-<<<<<<< HEAD
-				$(".feedback")[0].classList.add("hide");
-				$(".feedback")[1].classList.add("hide");
-				$(".feedback-msg")[0].classList.remove("hide");
-=======
 				$(".feedback")[0].classList.add("hidden");
 				$(".feedback")[1].classList.add("hidden");
 				$(".feedback-msg")[0].classList.remove("hidden");
->>>>>>> 44979d17
 			}
 		})
 	});
